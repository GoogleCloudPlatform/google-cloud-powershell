﻿// Copyright 2015-2016 Google Inc. All Rights Reserved.
// Licensed under the Apache License Version 2.0.

using Google.Apis.Storage.v1;
using Google.PowerShell.Common;
using System;
<<<<<<< HEAD
=======
using System.Collections;
using System.Collections.Generic;
>>>>>>> d20c9d25

namespace Google.PowerShell.CloudStorage
{
    /// <summary>
    /// Base class for Google Cloud Storage-based cmdlets. 
    /// </summary>
    public abstract class GcsCmdlet : GCloudCmdlet
    {
        /// <summary>
        /// MIME attachment for general binary data. (Octets of bits, commonly referred to as bytes.)
        /// </summary>
        protected const string OctetStreamMimeType = "application/octet-stream";

        /// <summary>
        /// MIME attachment for UTF-8 encoding text.
        /// </summary>
        public const string UTF8TextMimeType = "text/plain; charset=utf-8";

        // TODO(chrsmith): Cache the storage service? Create it in OnProcessRecord every time? (So it does so once?)

        protected StorageService GetStorageService()
        {
            return new StorageService(GetBaseClientServiceInitializer());
        }

        /// <summary>
        /// Constructs the media URL of an object from its bucket and name. This does not include the generation
        /// or any preconditions. The returned string will always have a query parameter, so later query parameters
        /// can unconditionally be appended with an "&amp;" prefix.
        /// </summary>
        protected string GetBaseUri(string bucket, string objectName)
        {
            return $"https://www.googleapis.com/download/storage/v1/b/{bucket}/o/{Uri.EscapeDataString(objectName)}?alt=media";
        }

        /// <summary>
        /// Convert a PowerShell HashTable object into a string/string Dictionary.
        /// </summary>
        protected Dictionary<string, string> ConvertToDictionary(Hashtable hashtable)
        {
            var metadataDictionary = new Dictionary<string, string>();
            if (hashtable == null)
            {
                return metadataDictionary;
            }

            foreach (DictionaryEntry kvp in hashtable)
            {
                metadataDictionary.Add(kvp.Key.ToString(), kvp.Value?.ToString());
            }
            return metadataDictionary;
        }

        /// <summary>
        /// Converts an IDictionary into a Dictionary instance. (This method is preferred over passing it to
        /// the constructor for Dictionary since this will handle the null case.)
        /// </summary>
        protected Dictionary<string, string> ConvertToDictionary(IDictionary<string, string> idict)
        {
            if (idict == null)
            {
                return new Dictionary<string, string>();
            }
            else
            {
                return new Dictionary<string, string>(idict);
            }
        }

        /// <summary>
        /// Infer the MIME type of a non-qualified file path. Returns null if no match is found.
        /// </summary>
        protected string InferContentType(string file)
        {
            int index = file.LastIndexOf('.');
            if (index == -1)
            {
                return null;
            }
            string extension = file.ToLowerInvariant().Substring(index);
            // http://www.freeformatter.com/mime-types-list.html
            switch (extension)
            {
                case ".htm":
                case ".html":
                    return "text/html";
                case ".jpg":
                case ".jpeg":
                    return "image/jpeg";
                case ".js":
                    return "application/javascript";
                case ".json":
                    return "application/json";
                case ".png":
                    return "image/png";
                case ".txt":
                    return "text/plain";
                case ".zip":
                    return "application/zip";
            }
            return null;
        }

        /// <summary>
        /// Return the content type to use for a Cloud Storage object given existing values, defauts, etc. The order of
        /// precidence is:
        /// 1. New content type, e.g. a ContentType parameter.
        /// 2. New metadata, e.g. Metadata value specified via parameter.
        /// 3. Default content type to apply (potentially null), e.g. sniffing file content.
        /// If no match is found, will return OctetStreamMimeType.
        /// </summary>
        public string GetContentType(
            string newContentType,
            Dictionary<string, string> newMetadata,
            string defaultContentType = null)
        {
            if (!String.IsNullOrEmpty(newContentType))
            {
                return newContentType;
            }

            if (newMetadata != null && newMetadata.ContainsKey("Content-Type"))
            {
                return newMetadata["Content-Type"];
            }

            if (!String.IsNullOrEmpty(defaultContentType))
            {
                return defaultContentType;
            }

            return OctetStreamMimeType;
        }
    }
}<|MERGE_RESOLUTION|>--- conflicted
+++ resolved
@@ -4,11 +4,8 @@
 using Google.Apis.Storage.v1;
 using Google.PowerShell.Common;
 using System;
-<<<<<<< HEAD
-=======
 using System.Collections;
 using System.Collections.Generic;
->>>>>>> d20c9d25
 
 namespace Google.PowerShell.CloudStorage
 {
@@ -81,7 +78,7 @@
         /// <summary>
         /// Infer the MIME type of a non-qualified file path. Returns null if no match is found.
         /// </summary>
-        protected string InferContentType(string file)
+        public static string InferContentType(string file)
         {
             int index = file.LastIndexOf('.');
             if (index == -1)
