﻿// Copyright 2015 Google Inc. All Rights Reserved.
// Licensed under the Apache License Version 2.0.

using Google.Apis.Download;
using Google.Apis.Storage.v1;
using Google.Apis.Storage.v1.Data;
using Google.PowerShell.Common;
using System.IO;
using System.Management.Automation;
using System.Net;
using System.Text;
using static Google.Apis.Storage.v1.ObjectsResource.InsertMediaUpload;

namespace Google.PowerShell.CloudStorage
{
    // TODO(chrsmith): For all object-related cmdlets, provide an alternate ParameterSet that
    // supports just the object name, with the gs://<bucket>/<object> syntax.

    // TODO(chrsmith): Provide a way to upload an entire directory to Gcs. Reuse New-GcsObject?
    // Upload-GcsObject?

    /// <summary>
    /// Base class for Cloud Storage Object cmdlets. Used to reuse common methods.
    /// </summary>
    public abstract class GcsObjectCmdlet : GcsCmdlet
    {
        /// <summary>
        /// Returns whether or not a storage object with the given name exists in the provided
        /// bucket. Will return false if the object exists but is not visible to the current
        /// user.
        /// </summary>
        protected bool TestObjectExists(StorageService service, string bucket, string objectName)
        {
            try
            {
                ObjectsResource.GetRequest getReq = service.Objects.Get(bucket, objectName);
                getReq.Execute();
                return true;
            }
            catch (GoogleApiException ex) when (ex.HttpStatusCode == HttpStatusCode.NotFound)
            {
                // Just swallow it. Ideally we wouldn't need to use an exception for
                // control flow, but alas the API doesn't seem to have a test method.
            }
            return false;
        }

        /// <summary>
        /// Uploads a local file to Google Cloud storage, overwriting any existing objects
        /// as applicable.
        /// </summary>
        protected Object UploadGcsObject(
            StorageService service, string bucket, string objectName,
            Stream contentStream, string contentType = OctetStreamMimeType,
            PredefinedAclEnum? predefinedAcl = null)
        {
            Object newGcsObject = new Object
            {
                Bucket = bucket,
                Name = objectName,
                ContentType = contentType
            };

            ObjectsResource.InsertMediaUpload insertReq = service.Objects.Insert(
                newGcsObject, bucket, contentStream, contentType);
            insertReq.PredefinedAcl = predefinedAcl;
            insertReq.Projection = ProjectionEnum.Full;

            var finalProgress = insertReq.Upload();
            if (finalProgress.Exception != null)
            {
                throw finalProgress.Exception;
            }

            return insertReq.ResponseBody;
        }
    }

    /// <summary>
    /// <para type="synopsis">
    /// Uploads a local file into a Google Cloud Storage bucket.
    /// </para>
    /// <para type="description">
    /// Uploads a local file into a Google Cloud Storage bucket.
    /// </para>
    /// <example>
    ///   <para>Upload a local log file to GCS.</para>
    ///   <para><code>New-GcsObject -Bucket "widget-co-logs" -ObjectName "log-000.txt" `</code></para>
    ///   <para><code>    -File "C:\logs\log-000.txt"</code></para>
    /// </example>
    /// </summary>
    [Cmdlet(VerbsCommon.New, "GcsObject", DefaultParameterSetName = ParameterSetNames.ContentsFromString)]
    public class NewGcsObjectCmdlet : GcsObjectCmdlet
    {
        private class ParameterSetNames
        {
            public const string ContentsFromString = "ContentsFromString";
            public const string ContentsFromFile = "ContentsFromFile";
        }

        /// <summary>
        /// <para type="description">
        /// The name of the bucket to upload to. Will also accept a Bucket object.
        /// </para>
        /// </summary>
        [Parameter(Position = 0, Mandatory = true)]
        [PropertyByTypeTransformation(Property = nameof(Apis.Storage.v1.Data.Bucket.Name),
            TypeToTransform = typeof(Bucket))]
        public string Bucket { get; set; }

        /// <summary>
        /// <para type="description">
        /// The name of the created Cloud Storage object.
        /// </para>
        /// </summary>
        [Parameter(Position = 1, Mandatory = true)]
        public string ObjectName { get; set; }

        /// <summary>
        /// <para type="description">
        /// Text content to write to the Storage object. Ignored if File is specified.
        /// </para>
        /// </summary>
        [Parameter(ParameterSetName = ParameterSetNames.ContentsFromString,
            Position = 2, ValueFromPipeline = true)]
        public string Contents { get; set; } = "";

        /// <summary>
        /// <para type="description">
        /// Local path to the file to upload.
        /// </para>
        /// </summary>
        [Parameter(Position = 2, Mandatory = true, ParameterSetName = ParameterSetNames.ContentsFromFile)]
        public string File { get; set; }

        /// <summary>
        /// <para type="description">
        /// Content type of the Cloud Storage object. e.g. "image/png" or "text/plain".
        /// </para>
        /// <para type="description">
        /// For file uploads, the type will be inferred based on the file extension, defaulting to
        /// "application/octet-stream" if no match is found. When passing object content via the
        /// -Contents parameter, the type will default to "text/plain; charset=utf-8".
        /// </para>
        /// </summary>
        [Parameter(Mandatory = false)]
        public string ContentType { get; set; }

        // See: https://cloud.google.com/storage/docs/json_api/v1/objects/insert
        /// <summary>
        /// <para type="description">
        /// Provide a predefined ACL to the object. e.g. "publicRead" where the project owner gets
        /// OWNER access, and allUsers get READER access.
        /// </para>
        /// </summary>
        [Parameter(Mandatory = false)]
        public PredefinedAclEnum? PredefinedAcl { get; set; }

        /// <summary>
        /// <para type="description">
        /// Force the operation to succeed, overwriting existing Storage objects if needed.
        /// </para>
        /// </summary>
        [Parameter(Mandatory = false)]
        public SwitchParameter Force { get; set; }

<<<<<<< HEAD
        protected PredefinedAclEnum? GetPredefinedAcl()
        {
            switch (PredefinedAcl)
            {
                case "authenticatedRead": return PredefinedAclEnum.AuthenticatedRead;
                case "bucketOwnerFullControl": return PredefinedAclEnum.BucketOwnerFullControl;
                case "bucketOwnerRead": return PredefinedAclEnum.BucketOwnerRead;
                case "private": return PredefinedAclEnum.Private__;
                case "projectPrivate": return PredefinedAclEnum.ProjectPrivate;
                case "publicRead": return PredefinedAclEnum.PublicRead;

                case "":
                case null:
                    return null;
                default:
                    throw new PSInvalidOperationException(
                        string.Format("Invalid predefined ACL: {0}", PredefinedAcl));
            }
        }

=======
>>>>>>> b6dae351
        protected override void ProcessRecord()
        {
            base.ProcessRecord();
            var service = GetStorageService();

            string objContentType = null;
            Stream contentStream = null;
            if (!string.IsNullOrEmpty(File))
            {
                objContentType = ContentType ?? InferContentType(File) ?? OctetStreamMimeType;
                string qualifiedPath = GetFullPath(File);
                if (!System.IO.File.Exists(qualifiedPath))
                {
                    throw new FileNotFoundException("File not found.", qualifiedPath);
                }
                contentStream = new FileStream(qualifiedPath, FileMode.Open);
            }
            else
            {
                // We store string data as UTF-8, which is different from .NET's default encoding
                // (UTF-16). But this simplifies several other issues.
                objContentType = ContentType ?? UTF8TextMimeType;
                byte[] contentBuffer = Encoding.UTF8.GetBytes(Contents);
                contentStream = new MemoryStream(contentBuffer);
            }

            using (contentStream)
            {
                // We could potentially avoid this extra step by using a special request header.
                //     "If you set the x-goog-if-generation-match header to 0, Google Cloud Storage only
                //     performs the specified request if the object does not currently exist."
                // See https://cloud.google.com/storage/docs/reference-headers#xgoogifgenerationmatch
                bool objectExists = TestObjectExists(service, Bucket, ObjectName);
                if (objectExists && !Force.IsPresent)
                {
                    throw new PSArgumentException($"Storage object '{ObjectName}' already exists. Use -Force to overwrite.");
                }

                Object newGcsObject = UploadGcsObject(
                    service, Bucket, ObjectName, contentStream,
                    objContentType, PredefinedAcl);

                WriteObject(newGcsObject);
            }
        }

        /// <summary>
        /// Infer the MIME type of a non-qualified file path. Returns null if no match is found.
        /// </summary>
        private string InferContentType(string file)
        {
            int index = file.LastIndexOf('.');
            if (index == -1)
            {
                return null;
            }
            string extension = file.ToLowerInvariant().Substring(index);
            // http://www.freeformatter.com/mime-types-list.html
            switch (extension)
            {
                case ".htm":
                case ".html":
                    return "text/html";
                case ".jpg":
                case ".jpeg":
                    return "image/jpeg";
                case ".js":
                    return "application/javascript";
                case ".json":
                    return "application/json";
                case ".png":
                    return "image/png";
                case ".txt":
                    return "text/plain";
                case ".zip":
                    return "application/zip";
            }
            return null;
        }
    }

    /// <summary>
    /// <para type="synopsis">
    /// Get-GcsObject returns the Google Cloud Storage Object metadata with the given name. (Use
    /// Find-GcsObject to return multiple objects.)
    /// </para>
    /// <para type="description">
    /// Returns the give Storage object's metadata.
    /// </para>
    /// </summary>
    [Cmdlet(VerbsCommon.Get, "GcsObject")]
    public class GetGcsObjectCmdlet : GcsCmdlet
    {
        /// <summary>
        /// <para type="description">
        /// Name of the bucket to check. Will also accept a Bucket object.
        /// </para>
        /// </summary>
        [Parameter(Position = 0, Mandatory = true)]
        [PropertyByTypeTransformationAttribute(Property = "Name", TypeToTransform = typeof(Bucket))]
        public string Bucket { get; set; }

        /// <summary>
        /// <para type="description">
        /// Name of the object to inspect.
        /// </para>
        /// </summary>
        [Parameter(Position = 1, Mandatory = true)]
        public string ObjectName { get; set; }

        protected override void ProcessRecord()
        {
            base.ProcessRecord();
            var service = GetStorageService();

            ObjectsResource.GetRequest getReq = service.Objects.Get(Bucket, ObjectName);
            getReq.Projection = ObjectsResource.GetRequest.ProjectionEnum.Full;
            Object gcsObject = getReq.Execute();
            WriteObject(gcsObject);
        }
    }

    /// <summary>
    /// <para type="synopsis">
    /// Set-GcsObject updates metadata associated with a Cloud Storage Object.
    /// </para>
    /// <para type="description">
    /// Updates the metadata associated with a Cloud Storage Object, such as ACLs.
    /// </para>
    /// </summary>
    [Cmdlet(VerbsCommon.Set, "GcsObject")]
    public class SetGcsObjectCmdlet : GcsCmdlet
    {
        private class ParameterSetNames
        {
            public const string FromBucketAndObjName = "FromBucketAndObjName";
            public const string FromObject = "FromObjectObject";
        }

        /// <summary>
        /// <para type="description">
        /// Name of the bucket to check. Will also accept a Bucket object.
        /// </para>
        /// </summary>
        [Parameter(Position = 0, Mandatory = true, ParameterSetName = ParameterSetNames.FromBucketAndObjName)]
        [PropertyByTypeTransformationAttribute(Property = "Name", TypeToTransform = typeof(Bucket))]
        public string Bucket { get; set; }

        /// <summary>
        /// <para type="description">
        /// Name of the object to update.
        /// </para>
        /// </summary>
        [Parameter(Position = 1, Mandatory = true, ParameterSetName = ParameterSetNames.FromBucketAndObjName)]
        public string ObjectName { get; set; }

        /// <summary>
        /// <para type="description">
        /// Storage object instance to update.
        /// </para>
        /// </summary>
        [Parameter(Position = 0, Mandatory = true,
            ValueFromPipeline = true, ParameterSetName = ParameterSetNames.FromObject)]
        public Object Object { get; set; }

        /// <summary>
        /// <para type="description">
        /// Provide a predefined ACL to the object. e.g. "publicRead" where the project owner gets
        /// OWNER access, and allUsers get READER access.
        /// </para>
        /// </summary>
        [Parameter(Mandatory = false)]
        public ObjectsResource.UpdateRequest.PredefinedAclEnum? PredefinedAcl { get; set; }

        protected override void ProcessRecord()
        {
            base.ProcessRecord();
            var service = GetStorageService();

            string bucket = null;
            string objectName = null;
            switch (ParameterSetName)
            {
                case ParameterSetNames.FromBucketAndObjName:
                    bucket = Bucket;
                    objectName = ObjectName;
                    break;
                case ParameterSetNames.FromObject:
                    bucket = Object.Bucket;
                    objectName = Object.Name;
                    break;
                default:
                    throw UnknownParameterSetException;
            }

            // You cannot specify both an ACL list and a predefined ACL using the API. (b/30358979?)
            // We issue a GET + Update. Since we aren't using ETags, there is a potential for a
            // race condition.
            var getReq = service.Objects.Get(bucket, objectName);
            getReq.Projection = ObjectsResource.GetRequest.ProjectionEnum.Full;
            Object objectInsert = getReq.Execute();
            // The API doesn't allow both predefinedAcl and access controls. So drop existing ACLs.
            objectInsert.Acl = null;

            ObjectsResource.UpdateRequest updateReq = service.Objects.Update(objectInsert, bucket, objectName);
            updateReq.PredefinedAcl = PredefinedAcl;

            Object gcsObject = updateReq.Execute();
            WriteObject(gcsObject);
        }
    }

    // TODO(chrsmith): Support iterating through the result prefixes as well as the items.
    // This is necessary to see the "subfolders" in Cloud Storage, even though the concept
    // does not exist.

    /// <summary>
    /// <para type="synopsis">
    /// Returns all Cloud Storage objects identified by the given prefix string.
    /// </para>
    /// <para type="description">
    /// Returns all Cloud Storage objects identified by the given prefix string.
    /// If no prefix string is provided, all objects in the bucket are returned.
    /// </para>
    /// <para type="description">
    /// An optional delimiter may be provided. If used, will return results in a
    /// directory-like mode, delimited by the given string. e.g. with objects "1,
    /// "2", "subdir/3" and delimited "/"; "subdir/3" would not be returned.
    /// (There is no way to just return "subdir" in the previous example.)
    /// </para>
    /// </summary>
    [Cmdlet(VerbsCommon.Find, "GcsObject")]
    public class FindGcsObjectCmdlet : GcsCmdlet
    {
        /// <summary>
        /// <para type="description">
        /// Name of the bucket to search. Will also accept a Bucket object.
        /// </para>
        /// </summary>
        [Parameter(Position = 0, Mandatory = true, ValueFromPipeline = true)]
        [PropertyByTypeTransformationAttribute(Property = "Name", TypeToTransform = typeof(Bucket))]
        public string Bucket { get; set; }

        /// <summary>
        /// <para type="description">
        /// Object prefix to use. e.g. "/logs/". If not specified all
        /// objects in the bucket will be returned.
        /// </para>
        /// </summary>
        [Parameter(Position = 1, Mandatory = false)]
        public string Prefix { get; set; }

        /// <summary>
        /// <para type="description">
        /// Returns results in a directory-like mode, delimited by the given string. e.g.
        /// with objects "1, "2", "subdir/3" and delimited "/", "subdir/3" would not be
        /// returned.
        /// </para>
        /// </summary>
        [Parameter(Mandatory = false)]
        public string Delimiter { get; set; }

        protected override void ProcessRecord()
        {
            base.ProcessRecord();
            var service = GetStorageService();

            ObjectsResource.ListRequest listReq = service.Objects.List(Bucket);
            listReq.Delimiter = Delimiter;
            listReq.Prefix = Prefix;
            listReq.MaxResults = 100;

            // When used with WriteObject, expand the IEnumerable rather than
            // returning the IEnumerable itself. IEnumerable<T> vs. IEnumerable<IEnumerable<T>>.
            const bool enumerateCollection = true;

            // First page.
            Objects gcsObjects = listReq.Execute();
            WriteObject(gcsObjects.Items, enumerateCollection);

            // Keep paging through results as necessary.
            while (gcsObjects.NextPageToken != null)
            {
                listReq.PageToken = gcsObjects.NextPageToken;
                gcsObjects = listReq.Execute();
                WriteObject(gcsObjects.Items, enumerateCollection);
            }
        }
    }

    /// <summary>
    /// <para type="synopsis">
    /// Deletes a Cloud Storage object.
    /// </para>
    /// <para type="description">
    /// Deletes a Cloud Storage object.
    /// </para>
    /// </summary>
    [Cmdlet(VerbsCommon.Remove, "GcsObject",
        DefaultParameterSetName = ParameterSetNames.FromName, SupportsShouldProcess = true)]
    public class RemoveGcsObjectCmdlet : GcsCmdlet
    {
        private class ParameterSetNames
        {
            public const string FromName = "FromObjectName";
            public const string FromObject = "FromObjectObject";
        }

        /// <summary>
        /// <para type="description">
        /// Name of the bucket containing the object. Will also accept a Bucket object.
        /// </para>
        /// </summary>
        [Parameter(Position = 0, Mandatory = true, ParameterSetName = ParameterSetNames.FromName)]
        [PropertyByTypeTransformationAttribute(Property = "Name", TypeToTransform = typeof(Bucket))]
        public string Bucket { get; set; }

        /// <summary>
        /// <para type="description">
        /// Name of the object to delete.
        /// </para>
        /// </summary>
        [Parameter(Position = 1, Mandatory = true, ParameterSetName = ParameterSetNames.FromName)]
        public string ObjectName { get; set; }

        /// <summary>
        /// <para type="description">
        /// Name of the object to delete.
        /// </para>
        /// </summary>
        [Parameter(Position = 0, Mandatory = true, ValueFromPipeline = true,
            ParameterSetName = ParameterSetNames.FromObject)]
        public Object Object { get; set; }

        protected override void ProcessRecord()
        {
            base.ProcessRecord();
            var service = GetStorageService();

            switch (ParameterSetName)
            {
                case ParameterSetNames.FromName:
                    // We just use Bucket and ObjectName.
                    break;
                case ParameterSetNames.FromObject:
                    Bucket = Object.Bucket;
                    ObjectName = Object.Name;
                    break;
                default:
                    throw UnknownParameterSetException;
            }

            if (!ShouldProcess($"[{Bucket}] {ObjectName}", "Delete Object"))
            {
                return;
            }

            ObjectsResource.DeleteRequest delReq = service.Objects.Delete(Bucket, ObjectName);
            string result = delReq.Execute();
            if (!string.IsNullOrWhiteSpace(result))
            {
                WriteObject(result);
            }
        }
    }

    /// <summary>
    /// <para type="synopsis">
    /// Read the contents of a Cloud Storage object.
    /// </para>
    /// <para type="description">
    /// Reads the contents of a Cloud Storage object. By default the contents will be
    /// written to the pipeline. If the -OutFile parameter is set, it will be written
    /// to disk instead.
    /// </para>
    /// </summary>
    [Cmdlet(VerbsCommunications.Read, "GcsObject")]
    public class ReadGcsObjectCmdlet : GcsObjectCmdlet
    {
        /// <summary>
        /// <para type="description">
        /// Name of the bucket containing the object. Will also accept a Bucket object.
        /// </para>
        /// </summary>
        [Parameter(Position = 0, Mandatory = true)]
        [PropertyByTypeTransformationAttribute(Property = "Name", TypeToTransform = typeof(Bucket))]
        public string Bucket { get; set; }

        /// <summary>
        /// <para type="description">
        /// Name of the object to read.
        /// </para>
        /// </summary>
        [Parameter(Position = 1, Mandatory = true)]
        public string ObjectName { get; set; }

        /// <summary>
        /// <para type="description">
        /// Local file path to write the contents to.
        /// </para>
        /// </summary>
        [Parameter(Position = 2, Mandatory = false)]
        public string OutFile { get; set; }

        // Consider adding a -PassThru parameter to enable writing the contents to the
        // pipeline AND saving to disk, like Invoke-WebRequest. See:
        // https://technet.microsoft.com/en-us/library/hh849901.aspx

        /// <summary>
        /// <para type="description">
        /// Force the operation to succeed, overwriting any local files.
        /// </para>
        /// </summary>
        [Parameter(Mandatory = false)]
        public SwitchParameter Force { get; set; }

        protected override void ProcessRecord()
        {
            base.ProcessRecord();
            var service = GetStorageService();

            string uri = GetBaseUri(Bucket, ObjectName);
            var downloader = new MediaDownloader(service);

            // Write object contents to the pipeline if no -OutFile is specified.
            if (string.IsNullOrEmpty(OutFile))
            {
                // Start with a 1MiB buffer. We could get the object's metadata and use its exact
                // file size, but making a web request << just allocating more memory.
                using (var memStream = new MemoryStream(1024 * 1024))
                {
                    var result = downloader.Download(uri, memStream);
                    if (result.Status == DownloadStatus.Failed || result.Exception != null)
                    {
                        throw result.Exception;
                    }

                    // Stream cursor is at the end (data just written).
                    memStream.Position = 0;
                    using (var streamReader = new StreamReader(memStream))
                    {
                        string objectContents = streamReader.ReadToEnd();
                        WriteObject(objectContents);
                    }
                }

                return;
            }

            // Write object contents to disk. Fail if the local file exists, unless -Force is specified.
            string qualifiedPath = GetFullPath(OutFile);
            bool fileExists = File.Exists(qualifiedPath);
            if (fileExists && !Force.IsPresent)
            {
                throw new PSArgumentException($"File '{qualifiedPath}' already exists. Use -Force to overwrite.");
            }


            using (var writer = new FileStream(qualifiedPath, FileMode.Create))
            {
                var result = downloader.Download(uri, writer);
                if (result.Status == DownloadStatus.Failed || result.Exception != null)
                {
                    throw result.Exception;
                }
            }
        }
    }

    /// <summary>
    /// <para type="synopsis">
    /// Replaces the contents of a Cloud Storage object.
    /// </para>
    /// <para type="description">
    /// Replaces the contents of a Cloud Storage object with data from the local disk or a value
    /// from the pipeline.
    /// </para>
    /// </summary>
    [Cmdlet(VerbsCommunications.Write, "GcsObject")]
    public class WriteGcsObjectCmdlet : GcsObjectCmdlet
    {
        /// <summary>
        /// <para type="description">
        /// Name of the bucket containing the object. Will also accept a Bucket object.
        /// </para>
        /// </summary>
        [Parameter(Position = 0, Mandatory = true)]
        [PropertyByTypeTransformationAttribute(Property = "Name", TypeToTransform = typeof(Bucket))]
        public string Bucket { get; set; }

        /// <summary>
        /// <para type="description">
        /// Name of the object to write to.
        /// </para>
        /// </summary>
        [Parameter(Position = 1, Mandatory = true)]
        public string ObjectName { get; set; }

        /// <summary>
        /// <para type="description">
        /// Text content to write to the Storage object. Ignored if File is specified.
        /// </para>
        /// </summary>
        [Parameter(Position = 2, Mandatory = false, ValueFromPipeline = true, ParameterSetName = "ContentsFromString")]
        public string Contents { get; set; }

        /// <summary>
        /// <para type="description">
        /// Local file path to read, writing its contents into Cloud Storage.
        /// </para>
        /// </summary>
        [Parameter(Position = 2, Mandatory = false, ParameterSetName = "ContentsFromFile")]
        public string File { get; set; }

        /// <summary>
        /// <para type="description">
        /// Force the operation to succeed, ignoring errors if no existing Storage object exists.
        /// </para>
        /// </summary>
        [Parameter(Mandatory = false)]
        public SwitchParameter Force { get; set; }

        protected override void ProcessRecord()
        {
            base.ProcessRecord();
            var service = GetStorageService();

            Stream contentStream = null;
            if (!string.IsNullOrEmpty(File))
            {
                string qualifiedPath = GetFullPath(File);
                if (!System.IO.File.Exists(qualifiedPath))
                {
                    throw new FileNotFoundException("File not found.", qualifiedPath);
                }
                contentStream = new FileStream(qualifiedPath, FileMode.Open);
            }
            else
            {
                // Get the underlying byte representation of the string using the same encoding (UTF-16).
                // So the data will be written in the same format it is passed, rather than converting to
                // UTF-8 or UTF-32 when writen to Cloud Storage.
                byte[] contentBuffer = Encoding.Unicode.GetBytes(Contents);
                contentStream = new MemoryStream(contentBuffer);
            }

            using (contentStream)
            {
                // Fail if the GCS Object does not exist. We don't use TestGcsObjectExists
                // so we can reuse the existing objects metadata when uploading a new file.
                string contentType = null;
                try
                {
                    ObjectsResource.GetRequest getReq = service.Objects.Get(Bucket, ObjectName);
                    getReq.Projection = ObjectsResource.GetRequest.ProjectionEnum.Full;
                    Object existingGcsObject = getReq.Execute();
                    contentType = existingGcsObject.ContentType;
                }
                catch (GoogleApiException ex) when (ex.HttpStatusCode == HttpStatusCode.NotFound)
                {
                    if (!Force.IsPresent)
                    {
                        throw new PSArgumentException($"Storage object '{ObjectName}' does not exist. Use -Force to ignore.");
                    }
                }
                // TODO(chrsmith): In the -Force case we are using the default octet-stream MIME type. Guess
                // the correct type based on file extension.

                // Rewriting GCS objects is done by simply creating a new object with the
                // same name. (i.e. this is functionally identical to New-GcsObject.)
                //
                // We don't need to worry about data races and/or corrupting data mid-upload
                // because of the upload semantics of Cloud Storage.
                // See: https://cloud.google.com/storage/docs/consistency
                Object updatedGcsObject = UploadGcsObject(
                    service, Bucket, ObjectName, contentStream,
                    contentType);
            }
        }
    }

    /// <summary>
    /// <para type="synopsis">
    /// Verify the existence of a Cloud Storage Object.
    /// </para>
    /// <para type="description">
    /// Verify the existence of a Cloud Storage Object.
    /// </para>
    /// </summary>
    [Cmdlet(VerbsDiagnostic.Test, "GcsObject")]
    public class TestGcsObjectCmdlet : GcsCmdlet
    {
        /// <summary>
        /// <para type="description">
        /// Name of the containing bucket. Will also accept a Bucket object.
        /// </para>
        /// </summary>
        [Parameter(Position = 0, Mandatory = true)]
        [PropertyByTypeTransformationAttribute(Property = "Name", TypeToTransform = typeof(Bucket))]
        public string Bucket { get; set; }

        /// <summary>
        /// <para type="description">
        /// Name of the object to check for.
        /// </para>
        /// </summary>
        [Parameter(Position = 1, Mandatory = true)]
        public string ObjectName { get; set; }

        protected override void ProcessRecord()
        {
            base.ProcessRecord();
            var service = GetStorageService();

            // Unfortunately there is no way to test if an object exists on the API, so we
            // just issue a GET and intercept the 404 case.
            try
            {
                ObjectsResource.GetRequest objGetReq = service.Objects.Get(Bucket, ObjectName);
                objGetReq.Projection = ObjectsResource.GetRequest.ProjectionEnum.Full;
                objGetReq.Execute();

                WriteObject(true);
            }
            catch (GoogleApiException ex) when (ex.Error.Code == 404)
            {
                WriteObject(false);
            }
        }
    }
}<|MERGE_RESOLUTION|>--- conflicted
+++ resolved
@@ -164,29 +164,6 @@
         [Parameter(Mandatory = false)]
         public SwitchParameter Force { get; set; }
 
-<<<<<<< HEAD
-        protected PredefinedAclEnum? GetPredefinedAcl()
-        {
-            switch (PredefinedAcl)
-            {
-                case "authenticatedRead": return PredefinedAclEnum.AuthenticatedRead;
-                case "bucketOwnerFullControl": return PredefinedAclEnum.BucketOwnerFullControl;
-                case "bucketOwnerRead": return PredefinedAclEnum.BucketOwnerRead;
-                case "private": return PredefinedAclEnum.Private__;
-                case "projectPrivate": return PredefinedAclEnum.ProjectPrivate;
-                case "publicRead": return PredefinedAclEnum.PublicRead;
-
-                case "":
-                case null:
-                    return null;
-                default:
-                    throw new PSInvalidOperationException(
-                        string.Format("Invalid predefined ACL: {0}", PredefinedAcl));
-            }
-        }
-
-=======
->>>>>>> b6dae351
         protected override void ProcessRecord()
         {
             base.ProcessRecord();
