--- conflicted
+++ resolved
@@ -104,18 +104,14 @@
     /// Uploads a local file into a Google Cloud Storage bucket.
     /// </para>
     /// <para type="description">
-<<<<<<< HEAD
     /// Uploads a local file into a Google Cloud Storage bucket. You can set the value of the new object
     /// directly with -Contents, read it from a file with -File, or define neither to create an empty object.
+    /// Use this instead of Write-GcsObject when creating a new Google Cloud Storage object.
     /// </para>
     /// <para type="description">
     /// Note: Most Google Cloud Storage utilities, including the PowerShell Provider and the Google Cloud
     /// Console treat '/' as a path separator. They do not, however, treat '\' the same. If you wish to create
     /// an empty object to treat as a folder, the name should end with '/'.
-=======
-    /// Uploads a local file into a Google Cloud Storage bucket. Use this instead of Write-GcsObject when
-    /// creating a new Google Cloud Storage object.
->>>>>>> 40607da0
     /// </para>
     /// <example>
     ///   <para>Upload a local log file to GCS.</para>
