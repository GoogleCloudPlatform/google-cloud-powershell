﻿// Copyright 2015 Google Inc. All Rights Reserved.
// Licensed under the Apache License Version 2.0.

using Google.Apis.Storage.v1;
using Google.Apis.Storage.v1.Data;
using Google.PowerShell.Common;
using System;
using System.Collections.Generic;
using System.Management.Automation;
using System.Net;
using System.Threading.Tasks;

namespace Google.PowerShell.CloudStorage
{
    /// <summary>
    /// <para type="synopsis">
    /// Gets Google Cloud Storage buckets
    /// </para>
    /// <para type="description">
    /// If a name is specified, gets the Google Cloud Storage bucket with the given name. The gcloud user must
    /// have access to view the bucket.
    /// </para>
    /// <para type="description">
    /// If a name is not specified, gets all Google Cloud Storage buckets owned by a project. The project can
    /// be specifed. If it is not, the project in the active Cloud SDK configuration will be used. The gcloud
    /// user must have access to view the project.
    /// </para>
    /// <example>
    ///   <para>Get the bucket named "widget-co-logs".</para>
    ///   <para><code>Get-GcsBucket "widget-co-logs"</code></para>
    /// </example>
    /// <example>
    ///   <para>Get all buckets for project "widget-co".</para>
    ///   <para><code>Get-GcsBucket -Project "widget-co"</code></para>
    /// </example>
    /// <example>
    ///   <para>Get all buckets for current project in the active gcloud configuration.</para>
    ///   <para><code>Get-GcsBucket</code></para>
    /// </example>
    /// </summary>
    [Cmdlet(VerbsCommon.Get, "GcsBucket", DefaultParameterSetName = ParameterSetNames.BucketsByProject)]
    [OutputType(typeof(Bucket))]
    public class GetGcsBucketCmdlet : GcsCmdlet
    {
        private class ParameterSetNames
        {
            public const string SingleBucket = "SingleBucket";
            public const string BucketsByProject = "BucketsByProject";
        }
        /// <summary>
        /// <para type="description">
        /// The name of the bucket to return.
        /// </para>
        /// </summary>
        [Parameter(Position = 0, Mandatory = true, ParameterSetName = ParameterSetNames.SingleBucket)]
        public string Name { get; set; }

        /// <summary>
        /// <para type="description">
        /// The project to check for Storage buckets. If not set via PowerShell parameter processing, will
        /// default to the Cloud SDK's DefaultProject property.
        /// </para>
        /// </summary>
        [Parameter(ParameterSetName = ParameterSetNames.BucketsByProject)]
        [ConfigPropertyName(CloudSdkSettings.CommonProperties.Project)]
        public string Project { get; set; }

        protected override void ProcessRecord()
        {
            base.ProcessRecord();
            var service = GetStorageService();

            if (ParameterSetName == ParameterSetNames.SingleBucket)
            {
                BucketsResource.GetRequest req = service.Buckets.Get(Name);
                req.Projection = BucketsResource.GetRequest.ProjectionEnum.Full;
                Bucket bucket = req.Execute();
                WriteObject(bucket);
            }

            if (ParameterSetName == ParameterSetNames.BucketsByProject)
            {
                var req = service.Buckets.List(Project);
                req.Projection = BucketsResource.ListRequest.ProjectionEnum.Full;
                Buckets buckets = req.Execute();
                WriteObject(buckets.Items, true);
            }
        }
    }

    /// <summary>
    /// <para type="synopsis">
    /// Creates a new Google Cloud Storage bucket.
    /// </para>
    /// <para type="description">
    /// Creates a new Google Cloud Storage bucket. Bucket names must be globally unique. No two projects may
    /// have buckets with the same name.
    /// </para>
    /// <example>
<<<<<<< HEAD
    /// <code>PS C:\> New-Gcsbucket "unique-bucket-name"</code>
    /// <para>Creates a new bucket named "unique-bucket-name". </para>
=======
    ///   <para>Creates a new bucket named "widget-co-logs".</para>
    ///   <para><code>New-GcsBucket "widget-co-logs"</code></para>
>>>>>>> 04913362
    /// </example>
    /// </summary>
    [Cmdlet(VerbsCommon.New, "GcsBucket"), OutputType(typeof(Bucket))]
    public class NewGcsBucketCmdlet : GcsCmdlet
    {
        /// <summary>
        /// <para type="description">
        /// Name of the bucket.
        /// </para>
        /// </summary>
        [Parameter(Position = 0, Mandatory = true)]
        public string Name { get; set; }

        /// <summary>
        /// <para type="description">
        /// The name of the project associated with the command. If not set via PowerShell parameter processing, will
        /// default to the Cloud SDK's DefaultProject property.
        /// </para>
        /// </summary>
        [Parameter]
        [ConfigPropertyName(CloudSdkSettings.CommonProperties.Project)]
        public string Project { get; set; }

        /// <summary>
        /// <para type="description">
        /// Storage class for the bucket. STANDARD, NEARLINE, or DURABLE_REDUCED_AVAILABILITY. See
        /// https://cloud.google.com/storage/docs/storage-classes for more information.
        /// </para>
        /// </summary>
        [Parameter(Mandatory = false)]
        [ValidateSet("DURABLE_REDUCED_AVAILABILITY", "NEARLINE", "STANDARD", IgnoreCase = true)]
        public string StorageClass { get; set; }

        /// <summary>
        /// <para type="description">
        /// Location for the bucket. e.g. ASIA, EU, US.
        /// </para>
        /// </summary>
        [Parameter(Mandatory = false)]
        [ValidateSet("ASIA", "EU", "US", IgnoreCase = false)]
        public string Location { get; set; }

        /// <summary>
        /// <para type="description">
        /// Default ACL for the bucket. e.g. "publicRead", "private", etc.
        /// </para>
        /// <para type="description">
        /// You cannot set fine-grained (e.g. individual users or domains) ACLs using PowerShell.
        /// Instead please use `gsutil`.
        /// </para>
        /// </summary>
        [Parameter]
        public BucketsResource.InsertRequest.PredefinedAclEnum? DefaultBucketAcl { get; set; }

        /// <summary>
        /// <para type="description">
        /// Default ACL for objects added to the bucket. e.g. "publicReadWrite", "authenticatedRead", etc.
        /// </para>
        /// <para type="description">
        /// You cannot set fine-grained (e.g. individual users or domains) ACLs using PowerShell.
        /// Instead please use `gsutil`.
        /// </para>
        /// </summary>

        [Parameter]
        public BucketsResource.InsertRequest.PredefinedDefaultObjectAclEnum? DefaultObjectAcl { get; set; }

        protected override void ProcessRecord()
        {
            base.ProcessRecord();
            var service = GetStorageService();

            var bucket = new Google.Apis.Storage.v1.Data.Bucket();
            bucket.Name = Name;
            bucket.Location = Location;
            bucket.StorageClass = StorageClass;

            BucketsResource.InsertRequest insertReq = service.Buckets.Insert(bucket, Project);
            insertReq.PredefinedAcl = DefaultBucketAcl;
            insertReq.PredefinedDefaultObjectAcl = DefaultObjectAcl;
            bucket = insertReq.Execute();

            WriteObject(bucket);
        }
    }

    /// <summary>
    /// <para type="synopsis">
    /// Deletes a Google Cloud Storage Bucket.
    /// </para>
    /// <para type="description">
    /// Deletes a Google Cloud Storage Bucket.
    /// </para>
    /// <example>
<<<<<<< HEAD
    /// <code>PS C:\> Remove-GcsBucket "unique-bucket-name"</code>
    /// <para> Deletes the bucket "unique-bucket-name"</para>
    /// </example>
    /// <example>
    /// <code>PS C:\> Get-GcsBucket "bucket-with-files" | Remove-GcsBucket -Force</code>
    /// <para>Forces the deletion of "bucket-with-files, despite the bucket containing objects.</para>
=======
    ///   <para>Check if bucket "foo" exists.</para>
    ///   <para><code>PS C:\> Remove-GcsBucket prod-database -WhatIf</code></para>
    ///   <para><code>What if: Performing the operation "Delete Bucket" on target "prod-database".</code></para>
    ///   <para>True</para>
>>>>>>> 04913362
    /// </example>
    /// </summary>
    [Cmdlet(VerbsCommon.Remove, "GcsBucket", SupportsShouldProcess = true)]
    public class RemoveGcsBucketCmdlet : GcsCmdlet
    {
        /// <summary>
        /// Used for generating activity ids used by WriteProgress.
        /// </summary>
        private static readonly Random ActivityIdGenerator = new Random();

        /// <summary>
        /// <para typedef="description">
        /// The name of the bucket to remove. This parameter will also accept a Bucket object.
        /// </para>
        /// </summary>
        [Parameter(Position = 0, Mandatory = true, ValueFromPipeline = true)]
        [PropertyByTypeTransformation(Property = "Name", TypeToTransform = typeof(Bucket))]
        public string Name { get; set; }

        /// <summary>
        /// <para typedef="description">
        /// When deleting a bucket with objects still inside, use Force to proceed with the deletion without
        /// a prompt.
        /// </para>
        /// </summary>
        [Parameter]
        public SwitchParameter Force { get; set; }

        protected override void ProcessRecord()
        {
            base.ProcessRecord();
            if (!ShouldProcess($"{Name}", "Delete Bucket"))
            {
                return;
            }
            var service = GetStorageService();
            try
            {
                service.Buckets.Delete(Name).Execute();
            }
            catch (GoogleApiException re)
            {
                if (re.HttpStatusCode == HttpStatusCode.Conflict)
                {
                    WriteVerbose("Got RequestError[409]. Bucket not empty.");

                    List<Task<string>> deleteTasks = AskDeleteObjects(service);

                    WaitDeleteTasks(deleteTasks);

                    service.Buckets.Delete(Name).Execute();
                }
            }
        }

        /// <summary>
        /// Asks the user about deleting bucket objects, and starts async tasks to do so.
        /// </summary>
        private List<Task<string>> AskDeleteObjects(StorageService service)
        {
            List<Task<string>> deleteTasks = new List<Task<string>>();
            bool yesAll = false;
            bool noAll = false;

            ObjectsResource.ListRequest request = service.Objects.List(Name);
            do
            {
                Objects bucketObjects = request.Execute();
                string caption = $"Deleting {bucketObjects.Items.Count} bucket objects";
                if (bucketObjects.NextPageToken != null)
                {
                    caption = $"Deleting more than {bucketObjects.Items.Count} bucket objects";
                }
                foreach (var bucketObject in bucketObjects.Items)
                {
                    string query = $"Delete bucket object {bucketObject.Name}?";
                    if (Force || ShouldContinue(query, caption, ref yesAll, ref noAll))
                    {
                        deleteTasks.Add(service.Objects.Delete(Name, bucketObject.Name).ExecuteAsync());
                    }
                }
                request.PageToken = bucketObjects.NextPageToken;
            } while (request.PageToken != null && !noAll && !Stopping);

            return deleteTasks;
        }

        /// <summary>
        /// Waits on the list of delete tasks to compelet, updating progress as it does so.
        /// </summary>
        private void WaitDeleteTasks(List<Task<string>> deleteTasks)
        {
            int totalTasks = deleteTasks.Count;
            int finishedTasks = 0;
            int activityId = ActivityIdGenerator.Next();

            foreach (var deleteTask in deleteTasks)
            {
                deleteTask.Wait();
                finishedTasks++;
                WriteProgress(
                    new ProgressRecord(activityId, "Delete bucket objects", "Deleting objects")
                    {
                        PercentComplete = (finishedTasks * 100) / totalTasks,
                        RecordType = ProgressRecordType.Processing
                    });
            }

            WriteProgress(
                new ProgressRecord(activityId, "Delete bucket objects", "Objects deleted")
                {
                    PercentComplete = 100,
                    RecordType = ProgressRecordType.Completed
                });
        }
    }

    /// <summary>
    /// <para type="synopsis">
    /// Tests if a bucket with the given name already exists.
    /// </para>
    /// <para type="description">
    /// Tests if a bucket with the given name already exists. Returns true if such a bucket already exists.
    /// </para>
    /// <example>
<<<<<<< HEAD
    /// <code>
    /// PS C:\> Test-GcsBucket "bucket-name"
    /// True
    /// </code>
    /// <para>Tests that a bucket named "bucket-name" does exist. A new bucket with this name may not be
    /// created.</para>
=======
    ///   <para>Check if bucket "foo" exists.</para>
    ///   <para><code>PS C:\> Test-GcsBucket "foo"</code></para>
    ///   <para>True</para>
>>>>>>> 04913362
    /// </example>
    /// </summary>
    [Cmdlet(VerbsDiagnostic.Test, "GcsBucket"), OutputType(typeof(bool))]
    public class TestGcsBucketCmdlet : GcsCmdlet
    {
        /// <summary>
        /// <para typedef="description">
        /// The name of the bucket to test for. This parameter will also accept a Bucket object.
        /// </para>
        /// </summary>
        [Parameter(Position = 0, Mandatory = true)]
        [PropertyByTypeTransformationAttribute(Property = "Name", TypeToTransform = typeof(Bucket))]
        public string Name { get; set; }

        protected override void ProcessRecord()
        {
            base.ProcessRecord();
            var service = GetStorageService();

            try
            {
                service.Buckets.Get(Name).Execute();
                WriteObject(true);
            }
            catch (GoogleApiException ex)
            {
                if (ex.HttpStatusCode == HttpStatusCode.NotFound)
                {
                    WriteObject(false);
                }
                else
                {
                    WriteObject(true);
                }
            }
        }
    }
}<|MERGE_RESOLUTION|>--- conflicted
+++ resolved
@@ -97,13 +97,12 @@
     /// have buckets with the same name.
     /// </para>
     /// <example>
-<<<<<<< HEAD
     /// <code>PS C:\> New-Gcsbucket "unique-bucket-name"</code>
     /// <para>Creates a new bucket named "unique-bucket-name". </para>
-=======
+    /// </example>
+    /// <example>
     ///   <para>Creates a new bucket named "widget-co-logs".</para>
     ///   <para><code>New-GcsBucket "widget-co-logs"</code></para>
->>>>>>> 04913362
     /// </example>
     /// </summary>
     [Cmdlet(VerbsCommon.New, "GcsBucket"), OutputType(typeof(Bucket))]
@@ -198,19 +197,18 @@
     /// Deletes a Google Cloud Storage Bucket.
     /// </para>
     /// <example>
-<<<<<<< HEAD
     /// <code>PS C:\> Remove-GcsBucket "unique-bucket-name"</code>
     /// <para> Deletes the bucket "unique-bucket-name"</para>
     /// </example>
     /// <example>
     /// <code>PS C:\> Get-GcsBucket "bucket-with-files" | Remove-GcsBucket -Force</code>
     /// <para>Forces the deletion of "bucket-with-files, despite the bucket containing objects.</para>
-=======
+    /// </example>
+    /// <example>
     ///   <para>Check if bucket "foo" exists.</para>
     ///   <para><code>PS C:\> Remove-GcsBucket prod-database -WhatIf</code></para>
     ///   <para><code>What if: Performing the operation "Delete Bucket" on target "prod-database".</code></para>
     ///   <para>True</para>
->>>>>>> 04913362
     /// </example>
     /// </summary>
     [Cmdlet(VerbsCommon.Remove, "GcsBucket", SupportsShouldProcess = true)]
@@ -336,18 +334,17 @@
     /// Tests if a bucket with the given name already exists. Returns true if such a bucket already exists.
     /// </para>
     /// <example>
-<<<<<<< HEAD
     /// <code>
     /// PS C:\> Test-GcsBucket "bucket-name"
     /// True
     /// </code>
     /// <para>Tests that a bucket named "bucket-name" does exist. A new bucket with this name may not be
     /// created.</para>
-=======
+    /// </example>
+    /// <example>
     ///   <para>Check if bucket "foo" exists.</para>
     ///   <para><code>PS C:\> Test-GcsBucket "foo"</code></para>
     ///   <para>True</para>
->>>>>>> 04913362
     /// </example>
     /// </summary>
     [Cmdlet(VerbsDiagnostic.Test, "GcsBucket"), OutputType(typeof(bool))]
