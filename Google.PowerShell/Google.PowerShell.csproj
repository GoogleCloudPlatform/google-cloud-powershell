--- conflicted
+++ resolved
@@ -123,12 +123,9 @@
     <Compile Include="Compute\GceInstanceCmdlets.cs" />
     <Compile Include="Compute\GceDisk.cs" />
     <Compile Include="Compute\GceInstanceConfigCmdlets.cs" />
-<<<<<<< HEAD
     <Compile Include="Compute\GceZoneCmdlet.cs" />
-=======
     <Compile Include="Compute\GoogleComputeOperationException.cs" />
     <Compile Include="Compute\GceFirewallProtocolCmdlet.cs" />
->>>>>>> 4cbb8042
     <Compile Include="Properties\AssemblyInfo.cs" />
     <Compile Include="Storage\GcsBucket.cs" />
     <Compile Include="Storage\GcsBucketLogging.cs" />
