--- conflicted
+++ resolved
@@ -117,17 +117,11 @@
     <Compile Include="Common\CloudSdkSettings.cs" />
     <Compile Include="Common\GcloudCmdlet.cs" />
     <Compile Include="Common\MeasurementProtocolService.cs" />
-    <Compile Include="Compute\Firewalls\GetGceFirewallCmdlet.cs" />
     <Compile Include="Compute\GceCmdlet.cs" />
-<<<<<<< HEAD
-    <Compile Include="Compute\PropertyByTypeTransformationAttribute.cs" />
-    <Compile Include="Compute\Instances\GceInstanceCmdlets.cs" />
-=======
     <Compile Include="Compute\GceConcurrentCmdlet.cs" />
     <Compile Include="Common\PropertyByTypeTransformationAttribute.cs" />
     <Compile Include="Compute\GceInstanceCmdlets.cs" />
     <Compile Include="Compute\GceDisk.cs" />
->>>>>>> 05d00db7
     <Compile Include="Properties\AssemblyInfo.cs" />
     <Compile Include="Storage\GcsBucket.cs" />
     <Compile Include="Storage\GcsBucketLogging.cs" />
