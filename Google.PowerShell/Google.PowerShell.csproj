﻿<?xml version="1.0" encoding="utf-8"?>
<Project ToolsVersion="14.0" DefaultTargets="Build" xmlns="http://schemas.microsoft.com/developer/msbuild/2003">
  <Import Project="$(MSBuildExtensionsPath)\$(MSBuildToolsVersion)\Microsoft.Common.props" Condition="Exists('$(MSBuildExtensionsPath)\$(MSBuildToolsVersion)\Microsoft.Common.props')" />
  <PropertyGroup>
    <Configuration Condition=" '$(Configuration)' == '' ">Debug</Configuration>
    <Platform Condition=" '$(Platform)' == '' ">AnyCPU</Platform>
    <ProjectGuid>{D338C5D3-5FC3-408F-9F7F-D53E7B213505}</ProjectGuid>
    <OutputType>Library</OutputType>
    <AppDesignerFolder>Properties</AppDesignerFolder>
    <RootNamespace>Google.PowerShell</RootNamespace>
    <AssemblyName>Google.PowerShell</AssemblyName>
    <TargetFrameworkVersion>v4.5.2</TargetFrameworkVersion>
    <FileAlignment>512</FileAlignment>
    <NuGetPackageImportStamp>
    </NuGetPackageImportStamp>
  </PropertyGroup>
  <PropertyGroup Condition=" '$(Configuration)|$(Platform)' == 'Debug|AnyCPU' ">
    <DebugSymbols>true</DebugSymbols>
    <DebugType>full</DebugType>
    <Optimize>false</Optimize>
    <OutputPath>bin\Debug\</OutputPath>
    <DefineConstants>DEBUG;TRACE</DefineConstants>
    <ErrorReport>prompt</ErrorReport>
    <WarningLevel>4</WarningLevel>
    <DocumentationFile>bin\Debug\Google.PowerShell.XML</DocumentationFile>
  </PropertyGroup>
  <PropertyGroup Condition=" '$(Configuration)|$(Platform)' == 'Release|AnyCPU' ">
    <DebugType>pdbonly</DebugType>
    <Optimize>true</Optimize>
    <OutputPath>bin\Release\</OutputPath>
    <DefineConstants>TRACE</DefineConstants>
    <ErrorReport>prompt</ErrorReport>
    <WarningLevel>4</WarningLevel>
    <DocumentationFile>bin\Release\Google.PowerShell.XML</DocumentationFile>
  </PropertyGroup>
  <ItemGroup>
    <Reference Include="BouncyCastle.Crypto, Version=1.7.4137.9688, Culture=neutral, PublicKeyToken=a4292a325f69b123, processorArchitecture=MSIL">
      <HintPath>..\packages\BouncyCastle.1.7.0\lib\Net40-Client\BouncyCastle.Crypto.dll</HintPath>
      <Private>True</Private>
    </Reference>
    <Reference Include="Google.Apis, Version=1.13.1.0, Culture=neutral, PublicKeyToken=4b01fa6e34db77ab, processorArchitecture=MSIL">
      <HintPath>..\packages\Google.Apis.1.13.1\lib\net45\Google.Apis.dll</HintPath>
      <Private>True</Private>
    </Reference>
    <Reference Include="Google.Apis.Auth, Version=1.13.1.0, Culture=neutral, PublicKeyToken=4b01fa6e34db77ab, processorArchitecture=MSIL">
      <HintPath>..\packages\Google.Apis.Auth.1.13.1\lib\net45\Google.Apis.Auth.dll</HintPath>
      <Private>True</Private>
    </Reference>
    <Reference Include="Google.Apis.Auth.PlatformServices, Version=1.13.1.0, Culture=neutral, PublicKeyToken=4b01fa6e34db77ab, processorArchitecture=MSIL">
      <HintPath>..\packages\Google.Apis.Auth.1.13.1\lib\net45\Google.Apis.Auth.PlatformServices.dll</HintPath>
      <Private>True</Private>
    </Reference>
    <Reference Include="Google.Apis.Compute.v1, Version=1.13.1.504, Culture=neutral, PublicKeyToken=4b01fa6e34db77ab, processorArchitecture=MSIL">
      <HintPath>..\packages\Google.Apis.Compute.v1.1.13.1.504\lib\portable-net45+netcore45+wpa81+wp8\Google.Apis.Compute.v1.dll</HintPath>
      <Private>True</Private>
    </Reference>
    <Reference Include="Google.Apis.Core, Version=1.13.1.0, Culture=neutral, PublicKeyToken=4b01fa6e34db77ab, processorArchitecture=MSIL">
      <HintPath>..\packages\Google.Apis.Core.1.13.1\lib\net45\Google.Apis.Core.dll</HintPath>
      <Private>True</Private>
    </Reference>
    <Reference Include="Google.Apis.Dns.v1, Version=1.13.1.517, Culture=neutral, PublicKeyToken=4b01fa6e34db77ab, processorArchitecture=MSIL">
      <HintPath>..\packages\Google.Apis.Dns.v1.1.13.1.517\lib\portable-net45+netcore45+wpa81+wp8\Google.Apis.Dns.v1.dll</HintPath>
      <Private>True</Private>
    </Reference>
    <Reference Include="Google.Apis.PlatformServices, Version=1.13.1.0, Culture=neutral, PublicKeyToken=4b01fa6e34db77ab, processorArchitecture=MSIL">
      <HintPath>..\packages\Google.Apis.1.13.1\lib\net45\Google.Apis.PlatformServices.dll</HintPath>
      <Private>True</Private>
    </Reference>
    <Reference Include="Google.Apis.SQLAdmin.v1beta4, Version=1.13.1.494, Culture=neutral, PublicKeyToken=4b01fa6e34db77ab, processorArchitecture=MSIL">
      <HintPath>..\packages\Google.Apis.SQLAdmin.v1beta4.1.13.1.494\lib\portable-net45+netcore45+wpa81+wp8\Google.Apis.SQLAdmin.v1beta4.dll</HintPath>
      <Private>True</Private>
    </Reference>
    <Reference Include="Google.Apis.Storage.v1, Version=1.13.1.489, Culture=neutral, PublicKeyToken=4b01fa6e34db77ab, processorArchitecture=MSIL">
      <HintPath>..\packages\Google.Apis.Storage.v1.1.13.1.489\lib\portable-net45+netcore45+wpa81+wp8\Google.Apis.Storage.v1.dll</HintPath>
      <Private>True</Private>
    </Reference>
    <Reference Include="log4net">
      <HintPath>..\packages\log4net.2.0.5\lib\net45-full\log4net.dll</HintPath>
    </Reference>
    <Reference Include="Microsoft.Threading.Tasks, Version=1.0.12.0, Culture=neutral, PublicKeyToken=b03f5f7f11d50a3a, processorArchitecture=MSIL">
      <HintPath>..\packages\Microsoft.Bcl.Async.1.0.168\lib\net40\Microsoft.Threading.Tasks.dll</HintPath>
      <Private>True</Private>
    </Reference>
    <Reference Include="Microsoft.Threading.Tasks.Extensions, Version=1.0.12.0, Culture=neutral, PublicKeyToken=b03f5f7f11d50a3a, processorArchitecture=MSIL">
      <HintPath>..\packages\Microsoft.Bcl.Async.1.0.168\lib\net40\Microsoft.Threading.Tasks.Extensions.dll</HintPath>
      <Private>True</Private>
    </Reference>
    <Reference Include="Microsoft.Threading.Tasks.Extensions.Desktop, Version=1.0.168.0, Culture=neutral, PublicKeyToken=b03f5f7f11d50a3a, processorArchitecture=MSIL">
      <HintPath>..\packages\Microsoft.Bcl.Async.1.0.168\lib\net40\Microsoft.Threading.Tasks.Extensions.Desktop.dll</HintPath>
      <Private>True</Private>
    </Reference>
    <Reference Include="Newtonsoft.Json, Version=7.0.0.0, Culture=neutral, PublicKeyToken=30ad4fe6b2a6aeed, processorArchitecture=MSIL">
      <HintPath>..\packages\Newtonsoft.Json.7.0.1\lib\net45\Newtonsoft.Json.dll</HintPath>
      <Private>True</Private>
    </Reference>
    <Reference Include="System" />
    <Reference Include="System.Core" />
    <Reference Include="System.Management.Automation, Version=1.0.0.0, Culture=neutral, PublicKeyToken=31bf3856ad364e35, processorArchitecture=MSIL">
      <HintPath>..\packages\System.Management.Automation.6.1.7601.17515\lib\net45\System.Management.Automation.dll</HintPath>
      <Private>True</Private>
    </Reference>
    <Reference Include="System.Net" />
    <Reference Include="System.Net.Http.Extensions, Version=2.2.29.0, Culture=neutral, PublicKeyToken=b03f5f7f11d50a3a, processorArchitecture=MSIL">
      <HintPath>..\packages\Microsoft.Net.Http.2.2.29\lib\net45\System.Net.Http.Extensions.dll</HintPath>
      <Private>True</Private>
    </Reference>
    <Reference Include="System.Net.Http.Primitives, Version=4.2.29.0, Culture=neutral, PublicKeyToken=b03f5f7f11d50a3a, processorArchitecture=MSIL">
      <HintPath>..\packages\Microsoft.Net.Http.2.2.29\lib\net45\System.Net.Http.Primitives.dll</HintPath>
      <Private>True</Private>
    </Reference>
    <Reference Include="System.Net.Http.WebRequest" />
    <Reference Include="System.Web" />
    <Reference Include="System.Xml.Linq" />
    <Reference Include="System.Data.DataSetExtensions" />
    <Reference Include="Microsoft.CSharp" />
    <Reference Include="System.Data" />
    <Reference Include="System.Net.Http" />
    <Reference Include="System.Xml" />
    <Reference Include="Zlib.Portable, Version=1.11.0.0, Culture=neutral, PublicKeyToken=431cba815f6a8b5b, processorArchitecture=MSIL">
      <HintPath>..\packages\Zlib.Portable.Signed.1.11.0\lib\portable-net4+sl5+wp8+win8+wpa81+MonoTouch+MonoAndroid\Zlib.Portable.dll</HintPath>
      <Private>True</Private>
    </Reference>
  </ItemGroup>
  <ItemGroup>
    <Compile Include="Common\CloudSdkSettings.cs" />
    <Compile Include="Common\GcloudCmdlet.cs" />
    <Compile Include="Common\MeasurementProtocolService.cs" />
    <Compile Include="Compute\GceAddressCmdlets.cs" />
    <Compile Include="Compute\GceCmdlet.cs" />
    <Compile Include="Common\GcloudAttributes.cs" />
    <Compile Include="Compute\GceAttachedDiskConfigCmdlets.cs" />
    <Compile Include="Compute\GceFirewallCmdlets.cs" />
    <Compile Include="Compute\GceImageCmdlets.cs" />
    <Compile Include="Compute\GceInstanceCmdlets.cs" />
    <Compile Include="Compute\GceDisk.cs" />
    <Compile Include="Compute\GceInstanceConfigCmdlets.cs" />
    <Compile Include="Compute\GceManagedInstanceGroupCmdlets.cs" />
    <Compile Include="Compute\GceInstanceTemplateCmdlets.cs" />
    <Compile Include="Compute\GceServiceAccountConfigCmdlets.cs" />
    <Compile Include="Compute\GceSnapshotCmdlets.cs" />
    <Compile Include="Compute\GoogleComputeOperationException.cs" />
    <Compile Include="Compute\GceFirewallProtocolCmdlet.cs" />
    <Compile Include="Compute\InstanceMetadataConverter.cs" />
    <Compile Include="Dns\GcdChange.cs" />
    <Compile Include="Dns\GcdCmdlet.cs" />
    <Compile Include="Dns\GcdManagedZone.cs" />
    <Compile Include="Dns\GcdQuota.cs" />
    <Compile Include="Dns\GcdResourceRecordSet.cs" />
    <Compile Include="Properties\AssemblyInfo.cs" />
<<<<<<< HEAD
    <Compile Include="Sql\GcSqlBackupRunCmdlets.cs" />
    <Compile Include="Sql\GcSqlCmdlet.cs" />
    <Compile Include="Sql\GcSqlDatabaseCmdlets.cs" />
    <Compile Include="Sql\GcSqlFlagsCmdlet.cs" />
    <Compile Include="Sql\GcSqlInstanceCmdlets.cs" />
    <Compile Include="Sql\GcSqlInstanceConfigCmdlets.cs" />
    <Compile Include="Sql\GcSqlInstanceReplicaConfigCmdlet.cs" />
    <Compile Include="Sql\GcSqlOperationCmdlet.cs" />
    <Compile Include="Sql\GcSqlSettingConfigCmdlet.cs" />
    <Compile Include="Sql\GcSqlSslCmdlets.cs" />
    <Compile Include="Sql\GcSqlTiersCmdlet.cs" />
=======
    <Compile Include="SQL\GcSqlBackupRunCmdlets.cs" />
    <Compile Include="SQL\GcSqlCmdlet.cs" />
    <Compile Include="SQL\GcSqlDatabaseCmdlets.cs" />
    <Compile Include="SQL\GcSqlFlagsCmdlet.cs" />
    <Compile Include="SQL\GcSqlInstanceCmdlets.cs" />
    <Compile Include="SQL\GcSqlInstanceConfigCmdlets.cs" />
    <Compile Include="SQL\GcSqlInstanceReplicaConfig.cs" />
    <Compile Include="SQL\GcSqlOperationCmdlet.cs" />
    <Compile Include="SQL\GcSqlSettingConfigCmdlet.cs" />
    <Compile Include="SQL\GcSqlSslCmdlets.cs" />
    <Compile Include="SQL\GcSqlTiersCmdlet.cs" />
>>>>>>> 4a2fc071
    <Compile Include="Storage\GcsBucket.cs" />
    <Compile Include="Storage\GcsBucketLogging.cs" />
    <Compile Include="Storage\GcsBucketWebsite.cs" />
    <Compile Include="Storage\GcsCmdlet.cs" />
    <Compile Include="Storage\GcsObject.cs" />
  </ItemGroup>
  <ItemGroup>
    <None Include="app.config">
      <SubType>Designer</SubType>
    </None>
    <None Include="packages.config">
      <SubType>Designer</SubType>
    </None>
    <None Include="README.md" />
    <None Include="ReleaseFiles\BootstrapGoogleCloudPowerShell.ps1" />
    <None Include="ReleaseFiles\GoogleCloudPowerShell.psd1" />
  </ItemGroup>
  <ItemGroup />
  <Import Project="$(MSBuildToolsPath)\Microsoft.CSharp.targets" />
  <Import Project="..\packages\Microsoft.Bcl.Build.1.0.21\build\Microsoft.Bcl.Build.targets" Condition="Exists('..\packages\Microsoft.Bcl.Build.1.0.21\build\Microsoft.Bcl.Build.targets')" />
  <Target Name="EnsureNuGetPackageBuildImports" BeforeTargets="PrepareForBuild">
    <PropertyGroup>
      <ErrorText>This project references NuGet package(s) that are missing on this computer. Use NuGet Package Restore to download them.  For more information, see http://go.microsoft.com/fwlink/?LinkID=322105. The missing file is {0}.</ErrorText>
    </PropertyGroup>
    <Error Condition="!Exists('..\packages\Microsoft.Bcl.Build.1.0.21\build\Microsoft.Bcl.Build.targets')" Text="$([System.String]::Format('$(ErrorText)', '..\packages\Microsoft.Bcl.Build.1.0.21\build\Microsoft.Bcl.Build.targets'))" />
  </Target>
  <PropertyGroup>
    <PostBuildEvent>copy /Y "$(ProjectDir)\ReleaseFiles\*" "$(TargetDir)"
"$(SolutionDir)\third_party\XmlDoc2CmdletDoc\XmlDoc2CmdletDoc.exe" "$(TargetPath)"
</PostBuildEvent>
  </PropertyGroup>
  <!-- To modify your build process, add your task inside one of the targets below and uncomment it. 
       Other similar extension points exist, see Microsoft.Common.targets.
  <Target Name="BeforeBuild">
  </Target>
  <Target Name="AfterBuild">
  </Target>
  -->
</Project><|MERGE_RESOLUTION|>--- conflicted
+++ resolved
@@ -147,7 +147,6 @@
     <Compile Include="Dns\GcdQuota.cs" />
     <Compile Include="Dns\GcdResourceRecordSet.cs" />
     <Compile Include="Properties\AssemblyInfo.cs" />
-<<<<<<< HEAD
     <Compile Include="Sql\GcSqlBackupRunCmdlets.cs" />
     <Compile Include="Sql\GcSqlCmdlet.cs" />
     <Compile Include="Sql\GcSqlDatabaseCmdlets.cs" />
@@ -159,19 +158,6 @@
     <Compile Include="Sql\GcSqlSettingConfigCmdlet.cs" />
     <Compile Include="Sql\GcSqlSslCmdlets.cs" />
     <Compile Include="Sql\GcSqlTiersCmdlet.cs" />
-=======
-    <Compile Include="SQL\GcSqlBackupRunCmdlets.cs" />
-    <Compile Include="SQL\GcSqlCmdlet.cs" />
-    <Compile Include="SQL\GcSqlDatabaseCmdlets.cs" />
-    <Compile Include="SQL\GcSqlFlagsCmdlet.cs" />
-    <Compile Include="SQL\GcSqlInstanceCmdlets.cs" />
-    <Compile Include="SQL\GcSqlInstanceConfigCmdlets.cs" />
-    <Compile Include="SQL\GcSqlInstanceReplicaConfig.cs" />
-    <Compile Include="SQL\GcSqlOperationCmdlet.cs" />
-    <Compile Include="SQL\GcSqlSettingConfigCmdlet.cs" />
-    <Compile Include="SQL\GcSqlSslCmdlets.cs" />
-    <Compile Include="SQL\GcSqlTiersCmdlet.cs" />
->>>>>>> 4a2fc071
     <Compile Include="Storage\GcsBucket.cs" />
     <Compile Include="Storage\GcsBucketLogging.cs" />
     <Compile Include="Storage\GcsBucketWebsite.cs" />
