﻿<?xml version="1.0" encoding="utf-8"?>
<Project ToolsVersion="14.0" DefaultTargets="Build" xmlns="http://schemas.microsoft.com/developer/msbuild/2003">
  <Import Project="$(MSBuildExtensionsPath)\$(MSBuildToolsVersion)\Microsoft.Common.props" Condition="Exists('$(MSBuildExtensionsPath)\$(MSBuildToolsVersion)\Microsoft.Common.props')" />
  <PropertyGroup>
    <Configuration Condition=" '$(Configuration)' == '' ">Debug</Configuration>
    <Platform Condition=" '$(Platform)' == '' ">AnyCPU</Platform>
    <ProjectGuid>{D338C5D3-5FC3-408F-9F7F-D53E7B213505}</ProjectGuid>
    <OutputType>Library</OutputType>
    <AppDesignerFolder>Properties</AppDesignerFolder>
    <RootNamespace>Google.PowerShell</RootNamespace>
    <AssemblyName>Google.PowerShell</AssemblyName>
    <TargetFrameworkVersion>v4.5.2</TargetFrameworkVersion>
    <FileAlignment>512</FileAlignment>
    <NuGetPackageImportStamp>
    </NuGetPackageImportStamp>
  </PropertyGroup>
  <PropertyGroup Condition=" '$(Configuration)|$(Platform)' == 'Debug|AnyCPU' ">
    <DebugSymbols>true</DebugSymbols>
    <DebugType>full</DebugType>
    <Optimize>false</Optimize>
    <OutputPath>bin\Debug\</OutputPath>
    <DefineConstants>DEBUG;TRACE</DefineConstants>
    <ErrorReport>prompt</ErrorReport>
    <WarningLevel>4</WarningLevel>
    <DocumentationFile>bin\Debug\Google.PowerShell.XML</DocumentationFile>
  </PropertyGroup>
  <PropertyGroup Condition=" '$(Configuration)|$(Platform)' == 'Release|AnyCPU' ">
    <DebugType>pdbonly</DebugType>
    <Optimize>true</Optimize>
    <OutputPath>bin\Release\</OutputPath>
    <DefineConstants>TRACE</DefineConstants>
    <ErrorReport>prompt</ErrorReport>
    <WarningLevel>4</WarningLevel>
    <DocumentationFile>bin\Release\Google.PowerShell.XML</DocumentationFile>
  </PropertyGroup>
  <ItemGroup>
    <Reference Include="BouncyCastle.Crypto, Version=1.7.4137.9688, Culture=neutral, PublicKeyToken=a4292a325f69b123, processorArchitecture=MSIL">
      <HintPath>..\packages\BouncyCastle.1.7.0\lib\Net40-Client\BouncyCastle.Crypto.dll</HintPath>
      <Private>True</Private>
    </Reference>
    <Reference Include="Google.Apis, Version=1.13.1.0, Culture=neutral, PublicKeyToken=4b01fa6e34db77ab, processorArchitecture=MSIL">
      <HintPath>..\packages\Google.Apis.1.13.1\lib\net45\Google.Apis.dll</HintPath>
      <Private>True</Private>
    </Reference>
    <Reference Include="Google.Apis.Auth, Version=1.13.1.0, Culture=neutral, PublicKeyToken=4b01fa6e34db77ab, processorArchitecture=MSIL">
      <HintPath>..\packages\Google.Apis.Auth.1.13.1\lib\net45\Google.Apis.Auth.dll</HintPath>
      <Private>True</Private>
    </Reference>
    <Reference Include="Google.Apis.Auth.PlatformServices, Version=1.13.1.0, Culture=neutral, PublicKeyToken=4b01fa6e34db77ab, processorArchitecture=MSIL">
      <HintPath>..\packages\Google.Apis.Auth.1.13.1\lib\net45\Google.Apis.Auth.PlatformServices.dll</HintPath>
      <Private>True</Private>
    </Reference>
    <Reference Include="Google.Apis.Compute.v1, Version=1.13.1.504, Culture=neutral, PublicKeyToken=4b01fa6e34db77ab, processorArchitecture=MSIL">
      <HintPath>..\packages\Google.Apis.Compute.v1.1.13.1.504\lib\portable-net45+netcore45+wpa81+wp8\Google.Apis.Compute.v1.dll</HintPath>
      <Private>True</Private>
    </Reference>
    <Reference Include="Google.Apis.Core, Version=1.13.1.0, Culture=neutral, PublicKeyToken=4b01fa6e34db77ab, processorArchitecture=MSIL">
      <HintPath>..\packages\Google.Apis.Core.1.13.1\lib\net45\Google.Apis.Core.dll</HintPath>
      <Private>True</Private>
    </Reference>
    <Reference Include="Google.Apis.Dns.v1, Version=1.13.1.517, Culture=neutral, PublicKeyToken=4b01fa6e34db77ab, processorArchitecture=MSIL">
      <HintPath>..\packages\Google.Apis.Dns.v1.1.13.1.517\lib\portable-net45+netcore45+wpa81+wp8\Google.Apis.Dns.v1.dll</HintPath>
      <Private>True</Private>
    </Reference>
    <Reference Include="Google.Apis.PlatformServices, Version=1.13.1.0, Culture=neutral, PublicKeyToken=4b01fa6e34db77ab, processorArchitecture=MSIL">
      <HintPath>..\packages\Google.Apis.1.13.1\lib\net45\Google.Apis.PlatformServices.dll</HintPath>
      <Private>True</Private>
    </Reference>
    <Reference Include="Google.Apis.SQLAdmin.v1beta4, Version=1.13.1.494, Culture=neutral, PublicKeyToken=4b01fa6e34db77ab, processorArchitecture=MSIL">
      <HintPath>..\packages\Google.Apis.SQLAdmin.v1beta4.1.13.1.494\lib\portable-net45+netcore45+wpa81+wp8\Google.Apis.SQLAdmin.v1beta4.dll</HintPath>
      <Private>True</Private>
    </Reference>
    <Reference Include="Google.Apis.Storage.v1, Version=1.13.1.489, Culture=neutral, PublicKeyToken=4b01fa6e34db77ab, processorArchitecture=MSIL">
      <HintPath>..\packages\Google.Apis.Storage.v1.1.13.1.489\lib\portable-net45+netcore45+wpa81+wp8\Google.Apis.Storage.v1.dll</HintPath>
      <Private>True</Private>
    </Reference>
    <Reference Include="log4net">
      <HintPath>..\packages\log4net.2.0.5\lib\net45-full\log4net.dll</HintPath>
    </Reference>
    <Reference Include="Microsoft.Threading.Tasks, Version=1.0.12.0, Culture=neutral, PublicKeyToken=b03f5f7f11d50a3a, processorArchitecture=MSIL">
      <HintPath>..\packages\Microsoft.Bcl.Async.1.0.168\lib\net40\Microsoft.Threading.Tasks.dll</HintPath>
      <Private>True</Private>
    </Reference>
    <Reference Include="Microsoft.Threading.Tasks.Extensions, Version=1.0.12.0, Culture=neutral, PublicKeyToken=b03f5f7f11d50a3a, processorArchitecture=MSIL">
      <HintPath>..\packages\Microsoft.Bcl.Async.1.0.168\lib\net40\Microsoft.Threading.Tasks.Extensions.dll</HintPath>
      <Private>True</Private>
    </Reference>
    <Reference Include="Microsoft.Threading.Tasks.Extensions.Desktop, Version=1.0.168.0, Culture=neutral, PublicKeyToken=b03f5f7f11d50a3a, processorArchitecture=MSIL">
      <HintPath>..\packages\Microsoft.Bcl.Async.1.0.168\lib\net40\Microsoft.Threading.Tasks.Extensions.Desktop.dll</HintPath>
      <Private>True</Private>
    </Reference>
    <Reference Include="Newtonsoft.Json, Version=7.0.0.0, Culture=neutral, PublicKeyToken=30ad4fe6b2a6aeed, processorArchitecture=MSIL">
      <HintPath>..\packages\Newtonsoft.Json.7.0.1\lib\net45\Newtonsoft.Json.dll</HintPath>
      <Private>True</Private>
    </Reference>
    <Reference Include="System" />
    <Reference Include="System.Core" />
    <Reference Include="System.Management.Automation, Version=1.0.0.0, Culture=neutral, PublicKeyToken=31bf3856ad364e35, processorArchitecture=MSIL">
      <HintPath>..\packages\System.Management.Automation.6.1.7601.17515\lib\net45\System.Management.Automation.dll</HintPath>
      <Private>True</Private>
    </Reference>
    <Reference Include="System.Net" />
    <Reference Include="System.Net.Http.Extensions, Version=2.2.29.0, Culture=neutral, PublicKeyToken=b03f5f7f11d50a3a, processorArchitecture=MSIL">
      <HintPath>..\packages\Microsoft.Net.Http.2.2.29\lib\net45\System.Net.Http.Extensions.dll</HintPath>
      <Private>True</Private>
    </Reference>
    <Reference Include="System.Net.Http.Primitives, Version=4.2.29.0, Culture=neutral, PublicKeyToken=b03f5f7f11d50a3a, processorArchitecture=MSIL">
      <HintPath>..\packages\Microsoft.Net.Http.2.2.29\lib\net45\System.Net.Http.Primitives.dll</HintPath>
      <Private>True</Private>
    </Reference>
    <Reference Include="System.Net.Http.WebRequest" />
    <Reference Include="System.Web" />
    <Reference Include="System.Xml.Linq" />
    <Reference Include="System.Data.DataSetExtensions" />
    <Reference Include="Microsoft.CSharp" />
    <Reference Include="System.Data" />
    <Reference Include="System.Net.Http" />
    <Reference Include="System.Xml" />
    <Reference Include="Zlib.Portable, Version=1.11.0.0, Culture=neutral, PublicKeyToken=431cba815f6a8b5b, processorArchitecture=MSIL">
      <HintPath>..\packages\Zlib.Portable.Signed.1.11.0\lib\portable-net4+sl5+wp8+win8+wpa81+MonoTouch+MonoAndroid\Zlib.Portable.dll</HintPath>
      <Private>True</Private>
    </Reference>
  </ItemGroup>
  <ItemGroup>
    <Compile Include="Common\CloudSdkSettings.cs" />
    <Compile Include="Common\GcloudCmdlet.cs" />
    <Compile Include="Common\MeasurementProtocolService.cs" />
    <Compile Include="Compute\GceCmdlet.cs" />
    <Compile Include="Common\GcloudAttributes.cs" />
    <Compile Include="Compute\GceAttachedDiskConfigCmdlets.cs" />
    <Compile Include="Compute\GceFirewallCmdlets.cs" />
    <Compile Include="Compute\GceInstanceCmdlets.cs" />
    <Compile Include="Compute\GceDisk.cs" />
    <Compile Include="Compute\GceInstanceConfigCmdlets.cs" />
    <Compile Include="Compute\GceInstanceTemplateCmdlets.cs" />
    <Compile Include="Compute\GceServiceAccountConfigCmdlets.cs" />
    <Compile Include="Compute\GoogleComputeOperationException.cs" />
    <Compile Include="Compute\GceFirewallProtocolCmdlet.cs" />
    <Compile Include="Compute\InstanceMetadataConverter.cs" />
    <Compile Include="Dns\GcdCmdlet.cs" />
    <Compile Include="Dns\GcdManagedZone.cs" />
    <Compile Include="Dns\GcdProject.cs" />
    <Compile Include="Properties\AssemblyInfo.cs" />
    <Compile Include="SQL\GcSqlCmdlet.cs" />
    <Compile Include="SQL\GcSqlFlagsCmdlet.cs" />
<<<<<<< HEAD
    <Compile Include="SQL\GcSqlTiersCmdlet.cs" />
=======
>>>>>>> 5b05f8f9
    <Compile Include="Storage\GcsBucket.cs" />
    <Compile Include="Storage\GcsBucketLogging.cs" />
    <Compile Include="Storage\GcsBucketWebsite.cs" />
    <Compile Include="Storage\GcsCmdlet.cs" />
    <Compile Include="Storage\GcsObject.cs" />
  </ItemGroup>
  <ItemGroup>
    <None Include="app.config">
      <SubType>Designer</SubType>
    </None>
    <None Include="packages.config">
      <SubType>Designer</SubType>
    </None>
    <None Include="README.md" />
    <None Include="ReleaseFiles\BootstrapGoogleCloudPowerShell.ps1" />
    <None Include="ReleaseFiles\GoogleCloudPowerShell.psd1" />
  </ItemGroup>
  <ItemGroup />
  <Import Project="$(MSBuildToolsPath)\Microsoft.CSharp.targets" />
  <Import Project="..\packages\Microsoft.Bcl.Build.1.0.21\build\Microsoft.Bcl.Build.targets" Condition="Exists('..\packages\Microsoft.Bcl.Build.1.0.21\build\Microsoft.Bcl.Build.targets')" />
  <Target Name="EnsureNuGetPackageBuildImports" BeforeTargets="PrepareForBuild">
    <PropertyGroup>
      <ErrorText>This project references NuGet package(s) that are missing on this computer. Use NuGet Package Restore to download them.  For more information, see http://go.microsoft.com/fwlink/?LinkID=322105. The missing file is {0}.</ErrorText>
    </PropertyGroup>
    <Error Condition="!Exists('..\packages\Microsoft.Bcl.Build.1.0.21\build\Microsoft.Bcl.Build.targets')" Text="$([System.String]::Format('$(ErrorText)', '..\packages\Microsoft.Bcl.Build.1.0.21\build\Microsoft.Bcl.Build.targets'))" />
  </Target>
  <PropertyGroup>
    <PostBuildEvent>copy /Y "$(ProjectDir)\ReleaseFiles\*" "$(TargetDir)"
"$(SolutionDir)\third_party\XmlDoc2CmdletDoc\XmlDoc2CmdletDoc.exe" "$(TargetPath)"
</PostBuildEvent>
  </PropertyGroup>
  <!-- To modify your build process, add your task inside one of the targets below and uncomment it. 
       Other similar extension points exist, see Microsoft.Common.targets.
  <Target Name="BeforeBuild">
  </Target>
  <Target Name="AfterBuild">
  </Target>
  -->
</Project><|MERGE_RESOLUTION|>--- conflicted
+++ resolved
@@ -143,10 +143,7 @@
     <Compile Include="Properties\AssemblyInfo.cs" />
     <Compile Include="SQL\GcSqlCmdlet.cs" />
     <Compile Include="SQL\GcSqlFlagsCmdlet.cs" />
-<<<<<<< HEAD
     <Compile Include="SQL\GcSqlTiersCmdlet.cs" />
-=======
->>>>>>> 5b05f8f9
     <Compile Include="Storage\GcsBucket.cs" />
     <Compile Include="Storage\GcsBucketLogging.cs" />
     <Compile Include="Storage\GcsBucketWebsite.cs" />
