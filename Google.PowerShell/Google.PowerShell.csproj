--- conflicted
+++ resolved
@@ -132,21 +132,15 @@
     <Compile Include="Compute\GceInstanceCmdlets.cs" />
     <Compile Include="Compute\GceDisk.cs" />
     <Compile Include="Compute\GceInstanceConfigCmdlets.cs" />
-<<<<<<< HEAD
     <Compile Include="Compute\GceManagedInstanceGroupCmdlets.cs" />
-=======
->>>>>>> 5b05f8f9
     <Compile Include="Compute\GceInstanceTemplateCmdlets.cs" />
     <Compile Include="Compute\GceServiceAccountConfigCmdlets.cs" />
     <Compile Include="Compute\GoogleComputeOperationException.cs" />
     <Compile Include="Compute\GceFirewallProtocolCmdlet.cs" />
     <Compile Include="Compute\InstanceMetadataConverter.cs" />
-<<<<<<< HEAD
-=======
     <Compile Include="Dns\GcdCmdlet.cs" />
     <Compile Include="Dns\GcdManagedZone.cs" />
     <Compile Include="Dns\GcdProject.cs" />
->>>>>>> 5b05f8f9
     <Compile Include="Properties\AssemblyInfo.cs" />
     <Compile Include="SQL\GcSqlCmdlet.cs" />
     <Compile Include="SQL\GcSqlFlagsCmdlet.cs" />
