﻿<?xml version="1.0" encoding="utf-8"?>
<Project ToolsVersion="14.0" DefaultTargets="Build" xmlns="http://schemas.microsoft.com/developer/msbuild/2003">
  <Import Project="$(MSBuildExtensionsPath)\$(MSBuildToolsVersion)\Microsoft.Common.props" Condition="Exists('$(MSBuildExtensionsPath)\$(MSBuildToolsVersion)\Microsoft.Common.props')" />
  <PropertyGroup>
    <Configuration Condition=" '$(Configuration)' == '' ">Debug</Configuration>
    <Platform Condition=" '$(Platform)' == '' ">AnyCPU</Platform>
    <ProjectGuid>{D338C5D3-5FC3-408F-9F7F-D53E7B213505}</ProjectGuid>
    <OutputType>Library</OutputType>
    <AppDesignerFolder>Properties</AppDesignerFolder>
    <RootNamespace>Google.PowerShell</RootNamespace>
    <AssemblyName>Google.PowerShell</AssemblyName>
    <TargetFrameworkVersion>v4.5.2</TargetFrameworkVersion>
    <FileAlignment>512</FileAlignment>
    <NuGetPackageImportStamp>
    </NuGetPackageImportStamp>
  </PropertyGroup>
  <PropertyGroup Condition=" '$(Configuration)|$(Platform)' == 'Debug|AnyCPU' ">
    <DebugSymbols>true</DebugSymbols>
    <DebugType>full</DebugType>
    <Optimize>false</Optimize>
    <OutputPath>bin\Debug\</OutputPath>
    <DefineConstants>DEBUG;TRACE</DefineConstants>
    <ErrorReport>prompt</ErrorReport>
    <WarningLevel>4</WarningLevel>
    <DocumentationFile>bin\Debug\Google.PowerShell.XML</DocumentationFile>
    <!-- Don't create warnings for uncommented public members. -->
    <NoWarn>1591</NoWarn>
  </PropertyGroup>
  <PropertyGroup Condition=" '$(Configuration)|$(Platform)' == 'Release|AnyCPU' ">
    <DebugType>pdbonly</DebugType>
    <Optimize>true</Optimize>
    <OutputPath>bin\Release\</OutputPath>
    <DefineConstants>TRACE</DefineConstants>
    <ErrorReport>prompt</ErrorReport>
    <WarningLevel>4</WarningLevel>
    <DocumentationFile>bin\Release\Google.PowerShell.XML</DocumentationFile>
  </PropertyGroup>
  <ItemGroup>
    <Reference Include="BouncyCastle.Crypto, Version=1.7.4137.9688, Culture=neutral, PublicKeyToken=a4292a325f69b123, processorArchitecture=MSIL">
      <HintPath>..\packages\BouncyCastle.1.7.0\lib\Net40-Client\BouncyCastle.Crypto.dll</HintPath>
      <Private>True</Private>
    </Reference>
    <Reference Include="Google.Apis, Version=1.13.1.0, Culture=neutral, PublicKeyToken=4b01fa6e34db77ab, processorArchitecture=MSIL">
      <HintPath>..\packages\Google.Apis.1.13.1\lib\net45\Google.Apis.dll</HintPath>
      <Private>True</Private>
    </Reference>
    <Reference Include="Google.Apis.Auth, Version=1.13.1.0, Culture=neutral, PublicKeyToken=4b01fa6e34db77ab, processorArchitecture=MSIL">
      <HintPath>..\packages\Google.Apis.Auth.1.13.1\lib\net45\Google.Apis.Auth.dll</HintPath>
      <Private>True</Private>
    </Reference>
    <Reference Include="Google.Apis.Auth.PlatformServices, Version=1.13.1.0, Culture=neutral, PublicKeyToken=4b01fa6e34db77ab, processorArchitecture=MSIL">
      <HintPath>..\packages\Google.Apis.Auth.1.13.1\lib\net45\Google.Apis.Auth.PlatformServices.dll</HintPath>
      <Private>True</Private>
    </Reference>
    <Reference Include="Google.Apis.Compute.v1, Version=1.13.1.504, Culture=neutral, PublicKeyToken=4b01fa6e34db77ab, processorArchitecture=MSIL">
      <HintPath>..\packages\Google.Apis.Compute.v1.1.13.1.504\lib\portable-net45+netcore45+wpa81+wp8\Google.Apis.Compute.v1.dll</HintPath>
      <Private>True</Private>
    </Reference>
    <Reference Include="Google.Apis.Core, Version=1.13.1.0, Culture=neutral, PublicKeyToken=4b01fa6e34db77ab, processorArchitecture=MSIL">
      <HintPath>..\packages\Google.Apis.Core.1.13.1\lib\net45\Google.Apis.Core.dll</HintPath>
      <Private>True</Private>
    </Reference>
    <Reference Include="Google.Apis.Dns.v1, Version=1.13.1.517, Culture=neutral, PublicKeyToken=4b01fa6e34db77ab, processorArchitecture=MSIL">
      <HintPath>..\packages\Google.Apis.Dns.v1.1.13.1.517\lib\portable-net45+netcore45+wpa81+wp8\Google.Apis.Dns.v1.dll</HintPath>
      <Private>True</Private>
    </Reference>
    <Reference Include="Google.Apis.PlatformServices, Version=1.13.1.0, Culture=neutral, PublicKeyToken=4b01fa6e34db77ab, processorArchitecture=MSIL">
      <HintPath>..\packages\Google.Apis.1.13.1\lib\net45\Google.Apis.PlatformServices.dll</HintPath>
      <Private>True</Private>
    </Reference>
    <Reference Include="Google.Apis.SQLAdmin.v1beta4, Version=1.13.1.494, Culture=neutral, PublicKeyToken=4b01fa6e34db77ab, processorArchitecture=MSIL">
      <HintPath>..\packages\Google.Apis.SQLAdmin.v1beta4.1.13.1.494\lib\portable-net45+netcore45+wpa81+wp8\Google.Apis.SQLAdmin.v1beta4.dll</HintPath>
      <Private>True</Private>
    </Reference>
    <Reference Include="Google.Apis.Storage.v1, Version=1.13.1.489, Culture=neutral, PublicKeyToken=4b01fa6e34db77ab, processorArchitecture=MSIL">
      <HintPath>..\packages\Google.Apis.Storage.v1.1.13.1.489\lib\portable-net45+netcore45+wpa81+wp8\Google.Apis.Storage.v1.dll</HintPath>
      <Private>True</Private>
    </Reference>
    <Reference Include="log4net">
      <HintPath>..\packages\log4net.2.0.5\lib\net45-full\log4net.dll</HintPath>
    </Reference>
    <Reference Include="Microsoft.Threading.Tasks, Version=1.0.12.0, Culture=neutral, PublicKeyToken=b03f5f7f11d50a3a, processorArchitecture=MSIL">
      <HintPath>..\packages\Microsoft.Bcl.Async.1.0.168\lib\net40\Microsoft.Threading.Tasks.dll</HintPath>
      <Private>True</Private>
    </Reference>
    <Reference Include="Microsoft.Threading.Tasks.Extensions, Version=1.0.12.0, Culture=neutral, PublicKeyToken=b03f5f7f11d50a3a, processorArchitecture=MSIL">
      <HintPath>..\packages\Microsoft.Bcl.Async.1.0.168\lib\net40\Microsoft.Threading.Tasks.Extensions.dll</HintPath>
      <Private>True</Private>
    </Reference>
    <Reference Include="Microsoft.Threading.Tasks.Extensions.Desktop, Version=1.0.168.0, Culture=neutral, PublicKeyToken=b03f5f7f11d50a3a, processorArchitecture=MSIL">
      <HintPath>..\packages\Microsoft.Bcl.Async.1.0.168\lib\net40\Microsoft.Threading.Tasks.Extensions.Desktop.dll</HintPath>
      <Private>True</Private>
    </Reference>
    <Reference Include="Newtonsoft.Json, Version=7.0.0.0, Culture=neutral, PublicKeyToken=30ad4fe6b2a6aeed, processorArchitecture=MSIL">
      <HintPath>..\packages\Newtonsoft.Json.7.0.1\lib\net45\Newtonsoft.Json.dll</HintPath>
      <Private>True</Private>
    </Reference>
    <Reference Include="System" />
    <Reference Include="System.Core" />
    <Reference Include="System.Management.Automation, Version=1.0.0.0, Culture=neutral, PublicKeyToken=31bf3856ad364e35, processorArchitecture=MSIL">
      <HintPath>..\packages\System.Management.Automation.6.1.7601.17515\lib\net45\System.Management.Automation.dll</HintPath>
      <Private>True</Private>
    </Reference>
    <Reference Include="System.Net" />
    <Reference Include="System.Net.Http.Extensions, Version=2.2.29.0, Culture=neutral, PublicKeyToken=b03f5f7f11d50a3a, processorArchitecture=MSIL">
      <HintPath>..\packages\Microsoft.Net.Http.2.2.29\lib\net45\System.Net.Http.Extensions.dll</HintPath>
      <Private>True</Private>
    </Reference>
    <Reference Include="System.Net.Http.Primitives, Version=4.2.29.0, Culture=neutral, PublicKeyToken=b03f5f7f11d50a3a, processorArchitecture=MSIL">
      <HintPath>..\packages\Microsoft.Net.Http.2.2.29\lib\net45\System.Net.Http.Primitives.dll</HintPath>
      <Private>True</Private>
    </Reference>
    <Reference Include="System.Net.Http.WebRequest" />
    <Reference Include="System.Web" />
    <Reference Include="System.Xml.Linq" />
    <Reference Include="System.Data.DataSetExtensions" />
    <Reference Include="Microsoft.CSharp" />
    <Reference Include="System.Data" />
    <Reference Include="System.Net.Http" />
    <Reference Include="System.Xml" />
    <Reference Include="Zlib.Portable, Version=1.11.0.0, Culture=neutral, PublicKeyToken=431cba815f6a8b5b, processorArchitecture=MSIL">
      <HintPath>..\packages\Zlib.Portable.Signed.1.11.0\lib\portable-net4+sl5+wp8+win8+wpa81+MonoTouch+MonoAndroid\Zlib.Portable.dll</HintPath>
      <Private>True</Private>
    </Reference>
  </ItemGroup>
  <ItemGroup>
    <Compile Include="Common\CloudSdkSettings.cs" />
    <Compile Include="Common\GcloudCmdlet.cs" />
    <Compile Include="Common\MeasurementProtocolService.cs" />
    <Compile Include="Compute\GceAddressCmdlets.cs" />
    <Compile Include="Compute\GceBackendCmdlets.cs" />
    <Compile Include="Compute\GceCmdlet.cs" />
    <Compile Include="Common\GcloudAttributes.cs" />
    <Compile Include="Compute\GceAttachedDiskConfigCmdlets.cs" />
    <Compile Include="Compute\GceFirewallCmdlets.cs" />
<<<<<<< HEAD
    <Compile Include="Compute\GceForwardingRuleCmdlets.cs" />
=======
    <Compile Include="Compute\GceHealthCheckCmdlets.cs" />
>>>>>>> 04913362
    <Compile Include="Compute\GceImageCmdlets.cs" />
    <Compile Include="Compute\GceInstanceCmdlets.cs" />
    <Compile Include="Compute\GceDisk.cs" />
    <Compile Include="Compute\GceInstanceConfigCmdlets.cs" />
    <Compile Include="Compute\GceInstanceDescriptionCmdlet.cs" />
    <Compile Include="Compute\GceMachineType.cs" />
    <Compile Include="Compute\GceManagedInstanceGroupCmdlets.cs" />
    <Compile Include="Compute\GceInstanceTemplateCmdlets.cs" />
    <Compile Include="Compute\GceNetworkCmdlets.cs" />
    <Compile Include="Compute\GceRouteCmdlets.cs" />
    <Compile Include="Compute\GceServiceAccountConfigCmdlets.cs" />
    <Compile Include="Compute\GceSnapshotCmdlets.cs" />
    <Compile Include="Compute\GceTargetPoolCmdlets.cs" />
    <Compile Include="Compute\GceTargetProxyCmdlets.cs" />
    <Compile Include="Compute\GceUrlMapCmdlets.cs" />
    <Compile Include="Compute\GoogleComputeOperationException.cs" />
    <Compile Include="Compute\GceFirewallProtocolCmdlet.cs" />
    <Compile Include="Compute\InstanceMetadataConverter.cs" />
    <Compile Include="Properties\AssemblyInfo.cs" />
    <Compile Include="Storage\GcsBucket.cs" />
    <Compile Include="Storage\GcsBucketLogging.cs" />
    <Compile Include="Storage\GcsBucketWebsite.cs" />
    <Compile Include="Storage\GcsCmdlet.cs" />
    <Compile Include="Storage\GcsObject.cs" />
  </ItemGroup>
  <ItemGroup>
    <None Include="app.config">
      <SubType>Designer</SubType>
    </None>
    <None Include="ReleaseFiles\AppendPsModulePath.ps1" />
    <None Include="packages.config">
      <SubType>Designer</SubType>
    </None>
    <None Include="README.md" />
    <None Include="ReleaseFiles\BootstrapGoogleCloudPowerShell.ps1" />
    <None Include="ReleaseFiles\GoogleCloudPowerShell.psd1" />
    <None Include="ReleaseFiles\PatchFromGcs.ps1" />
  </ItemGroup>
  <ItemGroup />
  <Import Project="$(MSBuildToolsPath)\Microsoft.CSharp.targets" />
  <Import Project="..\packages\Microsoft.Bcl.Build.1.0.21\build\Microsoft.Bcl.Build.targets" Condition="Exists('..\packages\Microsoft.Bcl.Build.1.0.21\build\Microsoft.Bcl.Build.targets')" />
  <Target Name="EnsureNuGetPackageBuildImports" BeforeTargets="PrepareForBuild">
    <PropertyGroup>
      <ErrorText>This project references NuGet package(s) that are missing on this computer. Use NuGet Package Restore to download them.  For more information, see http://go.microsoft.com/fwlink/?LinkID=322105. The missing file is {0}.</ErrorText>
    </PropertyGroup>
    <Error Condition="!Exists('..\packages\Microsoft.Bcl.Build.1.0.21\build\Microsoft.Bcl.Build.targets')" Text="$([System.String]::Format('$(ErrorText)', '..\packages\Microsoft.Bcl.Build.1.0.21\build\Microsoft.Bcl.Build.targets'))" />
  </Target>
  <PropertyGroup>
    <PostBuildEvent>copy /Y "$(ProjectDir)\ReleaseFiles\*" "$(TargetDir)"
"$(SolutionDir)\third_party\XmlDoc2CmdletDoc\XmlDoc2CmdletDoc.exe" "$(TargetPath)"
</PostBuildEvent>
  </PropertyGroup>
  <!-- To modify your build process, add your task inside one of the targets below and uncomment it. 
       Other similar extension points exist, see Microsoft.Common.targets.
  <Target Name="BeforeBuild">
  </Target>
  <Target Name="AfterBuild">
  </Target>
  -->
</Project><|MERGE_RESOLUTION|>--- conflicted
+++ resolved
@@ -133,11 +133,8 @@
     <Compile Include="Common\GcloudAttributes.cs" />
     <Compile Include="Compute\GceAttachedDiskConfigCmdlets.cs" />
     <Compile Include="Compute\GceFirewallCmdlets.cs" />
-<<<<<<< HEAD
     <Compile Include="Compute\GceForwardingRuleCmdlets.cs" />
-=======
     <Compile Include="Compute\GceHealthCheckCmdlets.cs" />
->>>>>>> 04913362
     <Compile Include="Compute\GceImageCmdlets.cs" />
     <Compile Include="Compute\GceInstanceCmdlets.cs" />
     <Compile Include="Compute\GceDisk.cs" />
