﻿// Copyright 2016 Google Inc. All Rights Reserved.
// Licensed under the Apache License Version 2.0.

// Forked from https://github.com/GoogleCloudPlatform/google-cloud-visualstudio
// At c1d57d0
// Original files:
//     AnalyticsReporter.cs, IAnalyticsReporter.cs, IHitSender.cs, HitSender.cs,
//     IEventReporter.cs, EventReporter.cs, AnalyticsEvents.cs
// Local changes:
// - Changed namespaces
// - Merged contents from multiple files into one.
// - Removed calls to DebugPrintAnalyticsOutput
// - Rewired how AnalyticsEvent's ApplicationVersion is set.

using System;
using System.Collections.Generic;
using System.Diagnostics;
using System.Linq;
using System.Net.Http;
using System.Reflection;
using System.Security.Cryptography;
using System.Text;

namespace Google.PowerShell.Common
{
    /// <summary>
    /// This interface defines the what a class capable of sending hits to an analytics
    /// services should implement.
    /// </summary>
    public interface IHitSender
    {
        void SendHitData(Dictionary<string, string> hitData);
    }

    /// <summary>
    /// Class used to send Google Analytic hits using the Google Analytics measurement protocol.
    /// 
    /// For more information, see:
    /// https://developers.google.com/analytics/devguides/collection/protocol/v1/
    /// </summary>
    internal class HitSender : IHitSender
    {
        private const string ProductionServerUrl = "https://www.google-analytics.com/internal/collect";
        private const string DebugServerUrl = "https://ssl.google-analytics.com/debug/collect";

        private readonly Lazy<HttpClient> _httpClient;
        private readonly string _serverUrl;
        private readonly string _userAgent;

        public HitSender(bool debug, string userAgent)
        {
            _serverUrl = debug ? DebugServerUrl : ProductionServerUrl;
            _userAgent = userAgent;
            _httpClient = new Lazy<HttpClient>(CreateHttpClient);
        }

        /// <summary>
        /// Sends the hit data to the server.
        /// </summary>
        /// <param name="hitData">The hit data to be sent.</param>
        public async void SendHitData(Dictionary<string, string> hitData)
        {
            var client = _httpClient.Value;
            using (var form = new FormUrlEncodedContent(hitData))
            using (var response = await client.PostAsync(_serverUrl, form).ConfigureAwait(false))
            {
                // See comment above DebugPrintAnalyticsOutput.
            }
        }

#if false
        // Removed. In the source code, the body of the double-using blog contained a call to
        // emit diagnostic information in DEBUG builds. This doesn't translate well to the
        // PowerShell codebase, where we currently build and ship our DEBUG bits.
        DebugPrintAnalyticsOutput(response.Content.ReadAsStringAsync(), hitData);

        /// <summary>
        /// Debugging utility that will print out to the output window the result of the hit request.
        /// </summary>
        /// <param name="resultTask">The task resulting from the request.</param>
        [Conditional("DEBUG")]
        private async void DebugPrintAnalyticsOutput(Task<string> resultTask, Dictionary<string, string> hitData)
        {
            using (var form = new FormUrlEncodedContent(hitData))
            {
                var result = await resultTask.ConfigureAwait(false);
                var formData = await form.ReadAsStringAsync().ConfigureAwait(false);
                Debug.WriteLine($"Request: POST {_serverUrl} Data: {formData}");
                Debug.WriteLine($"Output of analytics: {result}");
            }
        }
#endif
        private HttpClient CreateHttpClient()
        {
            var result = new HttpClient();
            if (_userAgent != null)
            {
                result.DefaultRequestHeaders.UserAgent.ParseAdd(_userAgent);
            }
            return result;
        }
    }

    /// <summary>
    /// This interface abstracts away a class to send analytics data.
    /// </summary>
    public interface IAnalyticsReporter
    {
        /// <summary>
        /// Reports a single event as defined by Google Analytics.
        /// </summary>
        /// <param name="category">The cateogry of the event.</param>
        /// <param name="action">The action taken.</param>
        /// <param name="label">The label for the event, optional.</param>
        /// <param name="value">The value for the event, optional.</param>
        void ReportEvent(string category, string action, string label = null, int? value = null);

        /// <summary>
        /// Reports a page view.
        /// </summary>
        /// <param name="page">The URL of the page.</param>
        /// <param name="title">The title of the page.</param>
        /// <param name="host">The host name for the page.</param>
        /// <param name="customDimensions">Custom values to report using the custom dimensions.</param>
        void ReportPageView(string page, string title, string host, Dictionary<int, string> customDimensions = null);
    }

    /// <summary>
    /// <para>
    /// Client for the the Google Analytics Measurement Protocol service, which makes
    /// HTTP requests to publish data to a Google Analytics account
    /// </para>
    /// 
    /// <para>
    /// </para>
    /// </summary>
    public class AnalyticsReporter : IAnalyticsReporter
    {
        private const string HitTypeParam = "t";
        private const string VersionParam = "v";
        private const string EventCategoryParam = "ec";
        private const string EventActionParam = "ea";
        private const string EventLabelParam = "el";
        private const string EventValueParam = "ev";
        private const string SessionControlParam = "sc";
        private const string PropertyIdParam = "tid";
        private const string ClientIdParam = "cid";
        private const string AppNameParam = "an";
        private const string AppVersionParam = "av";
        private const string ScreenNameParam = "cd";
        private const string DocumentTitleParam = "dt";
        private const string DocumentPathParam = "dp";
        private const string DocumentHostNameParam = "dh";

        private const string VersionValue = "1";
        private const string EventTypeValue = "event";
        private const string PageViewValue = "pageView";
        private const string SessionStartValue = "start";
        private const string SessionEndValue = "end";
        private const string ScreenViewValue = "screenview";

        private readonly Dictionary<string, string> _baseHitData;
        private readonly IHitSender _hitSender;

        /// <summary>
        /// The name of the application to use when reporting data.
        /// </summary>
        public string ApplicationName { get; }

        /// <summary>
        /// The version to use when reporting data.
        /// </summary>
        public string ApplicationVersion { get; }

        /// <summary>
        /// The property ID being used by this reporter.
        /// </summary>
        public string PropertyId { get; }

        /// <summary>
        /// The client ID being used by this reporter.
        /// </summary>
        public string ClientId { get; }

        /// <summary>
        /// Initializes the instance.
        /// </summary>
        /// <param name="propertyId">The property ID to use, string with the format US-XXXX. Must not be null.</param>
        /// <param name="appName">The name of the app for which this reporter is reporting. Must not be null.</param>
        /// <param name="clientId">The client id to use when reporting, if null a new random Guid will be generated.</param>
        /// <param name="appVersion">Optional, the app version. Defaults to null.</param>
        /// <param name="debug">Optional, whether this reporter is in debug mode. Defaults to false.</param>
        /// <param name="userAgent">Optiona, the user agent to use for all HTTP requests.</param>
        /// <param name="sender">The instance of <seealso cref="IHitSender"/> to use to send the this.</param>
        public AnalyticsReporter(
            string propertyId,
            string appName,
            string clientId = null,
            string appVersion = null,
            bool debug = false,
            string userAgent = null,
            IHitSender sender = null)
        {
            PropertyId = Preconditions.CheckNotNull(propertyId, nameof(propertyId));
            ApplicationName = Preconditions.CheckNotNull(appName, nameof(appName));
            ClientId = clientId ?? Guid.NewGuid().ToString();
            ApplicationVersion = appVersion;

            _baseHitData = MakeBaseHitData();
            _hitSender = sender ?? new HitSender(debug, userAgent);
        }

        /// <summary>
        /// Convenience method to report a single event to Google Analytics.
        /// </summary>
        /// <param name="category">The category for the event.</param>
        /// <param name="action">The action that took place.</param>
        /// <param name="label">The label affected by the event.</param>
        /// <param name="value">The new value.</param>
        public void ReportEvent(string category, string action, string label = null, int? value = null)
        {
            Preconditions.CheckNotNull(category, nameof(category));
            Preconditions.CheckNotNull(action, nameof(action));

            // Data we will send along with the web request. Later baked into the HTTP
            // request's payload.
            var hitData = new Dictionary<string, string>(_baseHitData)
            {
                { HitTypeParam, EventTypeValue },
                { EventCategoryParam, category },
                { EventActionParam, action },
            };
            if (label != null)
            {
                hitData[EventLabelParam] = label;
            }
            if (value != null)
            {
                hitData[EventValueParam] = value.ToString();
            }
            _hitSender.SendHitData(hitData);
        }

        /// <summary>
        /// Reports a page view hit to analytics.
        /// </summary>
        /// <param name="page">The URL to the page.</param>
        /// <param name="title">The page title.</param>
        /// <param name="host">The page host name.</param>
        /// <param name="customDimensions">Custom dimensions to add to the hit.</param>
        public void ReportPageView(
            string page,
            string title,
            string host,
            Dictionary<int, string> customDimensions = null)
        {
            Preconditions.CheckNotNull(page, nameof(page));

            var hitData = new Dictionary<string, string>(_baseHitData)
            {
                { HitTypeParam, PageViewValue },
                { DocumentPathParam, page },
            };

            if (title != null)
            {
                hitData[DocumentTitleParam] = title;
            }
            if (host != null)
            {
                hitData[DocumentHostNameParam] = host;
            }
            if (customDimensions != null)
            {
                foreach (var entry in customDimensions)
                {
                    hitData[GetCustomDimension(entry.Key)] = entry.Value;
                }
            }

            _hitSender.SendHitData(hitData);
        }

        /// <summary>
        /// Reports a window view.
        /// </summary>
        /// <param name="name">The name of the window. Must not be null.</param>
        public void ReportScreen(string name)
        {
            Preconditions.CheckNotNull(name, nameof(name));

            var hitData = new Dictionary<string, string>(_baseHitData)
            {
                { HitTypeParam, ScreenViewValue },
                { ScreenNameParam, name },
            };
            _hitSender.SendHitData(hitData);
        }

        /// <summary>
        /// Reports that the session is starting.
        /// </summary>
        public void ReportStartSession()
        {
            var hitData = new Dictionary<string, string>(_baseHitData)
            {
                { HitTypeParam,EventTypeValue },
                { SessionControlParam, SessionStartValue }
            };
            _hitSender.SendHitData(hitData);
        }

        /// <summary>
        /// Reports that the session is ending.
        /// </summary>
        public void ReportEndSession()
        {
            var hitData = new Dictionary<string, string>(_baseHitData)
            {
                { HitTypeParam, EventTypeValue },
                { SessionControlParam, SessionEndValue }
            };
            _hitSender.SendHitData(hitData);
        }

        /// <summary>
        /// Constructs the dictionary with the common parameters that all requests must
        /// have.
        /// </summary>
        /// <returns>Dictionary with the parameters for the report request.</returns>
        private Dictionary<string, string> MakeBaseHitData()
        {
            var result = new Dictionary<string, string>
            {
                { VersionParam, VersionValue },
                { PropertyIdParam, PropertyId },
                { ClientIdParam, ClientId },
                { AppNameParam, ApplicationName },
            };
            if (ApplicationVersion != null)
            {
                result.Add(AppVersionParam, ApplicationVersion);
            }
            return result;
        }

        private static string GetCustomDimension(int index) => $"cd{index}";
    }

    /// <summary>
    /// This interface abstracts a generic events reporter for analytics.
    /// </summary>
    public interface IEventsReporter
    {
        /// <summary>
        /// Report an event to analytics.
        /// </summary>
        /// <param name="source">The source of the events.</param>
        /// <param name="eventType">The event type.</param>
        /// <param name="eventName">The event name.</param>
        /// <param name="userLoggedIn">Is there a logged in user.</param>
        /// <param name="projectNumber">The project number, optional.</param>
        /// <param name="metadata">Extra metadata for the event, optional.</param>
        void ReportEvent(
            string source,
            string eventType,
            string eventName,
            bool userLoggedIn,
            string projectNumber = null,
            Dictionary<string, string> metadata = null);
    }

    /// <summary>
    /// Reports events using the provided analytics reporter.
    /// </summary>
    public class EventsReporter : IEventsReporter
    {
        private const string TrueValue = "true";
        private const string FalseValue = "false";

        // The custom dimension index for the various properties sent to Google Analytics.

        // IsUserSignedIn (cd16): true if a user is signed on, false otherwise.
        private const int IsUserSignedInIndex = 16;

        // IsInternalUser (cd17): true if the user is internal to Google, false otherwise.
        private const int IsInternalUserIndex = 17;

        // EventType (cd19): the event type.
        private const int EventTypeIndex = 19;

        // EventName (cd20): the event name.
        private const int EventNameIndex = 20;

        // IsEventHit (cd21): true.
        private const int IsEventHitIndex = 21;

        // ProjectNumberHash (cd31): sha1 hash of the project numeric id.
        private const int ProjectNumberHashIndex = 31;

<<<<<<< HEAD
        // private readonly string _eventSource;  // CAS 10/17: In original code, but not used. Removed to disable warning.
=======
>>>>>>> 1e61ddd7
        private readonly IAnalyticsReporter _reporter;

        public EventsReporter(IAnalyticsReporter reporter)
        {
            _reporter = Preconditions.CheckNotNull(reporter, nameof(reporter));
        }

        #region IEventsReporter

        public void ReportEvent(
            string source,
            string eventType,
            string eventName,
            bool userLoggedIn,
            string projectNumber = null,
            Dictionary<string, string> metadata = null)
        {
            Preconditions.CheckNotNull(eventType, nameof(eventType));
            Preconditions.CheckNotNull(eventName, nameof(eventName));

            var customDimensions = new Dictionary<int, string>
            {
                { IsUserSignedInIndex, userLoggedIn ? TrueValue : FalseValue },
                { IsInternalUserIndex, FalseValue },
                { EventTypeIndex, eventType },
                { EventNameIndex, eventName },
                { IsEventHitIndex, TrueValue },
            };
            if (projectNumber != null)
            {
                customDimensions[ProjectNumberHashIndex] = GetHash(projectNumber);
            }
            var serializedMetadata = metadata != null ? SerializeEventMetadata(metadata) : null;

            _reporter.ReportPageView(
                page: GetPageViewURI(eventType: eventType, eventName: eventName),
                title: serializedMetadata,
                host: source,
                customDimensions: customDimensions);
        }

        #endregion

        private static string GetHash(string projectId)
        {
            var sha1 = SHA1.Create();
            var hash = sha1.ComputeHash(Encoding.UTF8.GetBytes(projectId));

            StringBuilder sb = new StringBuilder();
            foreach (byte b in hash)
            {
                sb.AppendFormat("{0:x2}", b);
            }
            return sb.ToString();
        }

        private static string SerializeEventMetadata(Dictionary<string, string> metadata)
        {
            return String.Join(",", metadata.Select(SerializeMetadataEntry));
        }

        private static string SerializeMetadataEntry(KeyValuePair<string, string> entry) =>
            $"{entry.Key}={EscapeValue(entry.Value)}";

        /// <summary>
        /// Escapes a value so it can be included in the GA hit and being able to parse them again on
        /// the backend Only the ',', '=' and '\\' characters need to be escaped as those are the separators
        /// for the values, in the string.
        /// </summary>
        private static string EscapeValue(string value)
        {
            var result = new StringBuilder();
            foreach (var c in value)
            {
                switch (c)
                {
                    case ',':
                    case '=':
                    case '\\':
                        result.Append($@"\{c}");
                        break;

                    default:
                        result.Append(c);
                        break;
                }
            }
            return result.ToString();
        }

        private static string GetPageViewURI(string eventType, string eventName) =>
            $"/virtual/{eventType}/{eventName}";
    }

    /// <summary>
    /// Data object representing an analytics event. Useful for bundling data to be passed to an IEventReporter.
    /// </summary>
    internal class AnalyticsEvent
    {
        private const string VersionName = "version";

        // Assembly version of Google.PowerShell.dll.
        private static readonly Lazy<string> s_appVersion = new Lazy<string>(() => Assembly.GetExecutingAssembly().GetName().Version.ToString());

        public string Name { get; }

        public Dictionary<string, string> Metadata { get; }

        public AnalyticsEvent(string name, params string[] metadata)
        {
            Name = name;
            Metadata = GetMetadataFromParams(metadata);
        }

        private static Dictionary<string, string> GetMetadataFromParams(string[] args)
        {
            Dictionary<string, string> result = new Dictionary<string, string>();
            if (args.Length != 0)
            {
                if ((args.Length % 2) != 0)
                {
                    Debug.WriteLine($"Invalid count of params: {args.Length}");
                    return null;
                }

                for (int i = 0; i < args.Length; i += 2)
                {
                    result.Add(args[i], args[i + 1]);
                }
            }

            result[VersionName] = s_appVersion.Value;
            return result;
        }
    }
}<|MERGE_RESOLUTION|>--- conflicted
+++ resolved
@@ -398,10 +398,6 @@
         // ProjectNumberHash (cd31): sha1 hash of the project numeric id.
         private const int ProjectNumberHashIndex = 31;
 
-<<<<<<< HEAD
-        // private readonly string _eventSource;  // CAS 10/17: In original code, but not used. Removed to disable warning.
-=======
->>>>>>> 1e61ddd7
         private readonly IAnalyticsReporter _reporter;
 
         public EventsReporter(IAnalyticsReporter reporter)
