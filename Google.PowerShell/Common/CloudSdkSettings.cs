--- conflicted
+++ resolved
@@ -38,11 +38,7 @@
         /// Returns null on any sort of error. For example, before gcloud runs for the first time no configuration
         /// file is set.
         /// </summary>
-<<<<<<< HEAD
-        public string GetCurrentConfigurationName()
-=======
         public static string GetCurrentConfigurationName()
->>>>>>> 3cab93fe
         {
             string appDataFolder = Environment.GetEnvironmentVariable(AppdataEnvironmentVariable);
             if (appDataFolder == null || !Directory.Exists(appDataFolder))
@@ -136,25 +132,15 @@
         }
 
         /// <summary>
-<<<<<<< HEAD
-        /// Returns whether or not the user has opted-in to reporting telemetry data. Defaults to false (opted-out).
-        /// </summary>
-        public bool GetOptIntoReportingSetting()
-=======
         /// Returns whether or not the user has opted-into of telemetry reporting. Defaults to false (opted-out).
         /// </summary>
         public static bool GetOptIntoUsageReporting()
->>>>>>> 3cab93fe
         {
             string rawValue = GetSettingsValue("disable_usage_reporting");
             bool value;
             if (Boolean.TryParse(rawValue, out value))
             {
-<<<<<<< HEAD
-                // We invert the value because the setting is "disable" reporting.
-=======
                 // Invert the value, because the value stores whether it is *disabled*.
->>>>>>> 3cab93fe
                 return !value;
             }
             else
@@ -171,7 +157,7 @@
         /// the file isn't found. (Meaning we will generate new UUIDs until the Python
         /// code gets executed.)
         /// </summary>
-        public string GetAnoymousClientID()
+        public static string GetAnoymousClientID()
         {
             string appDataFolder = Environment.GetEnvironmentVariable(AppdataEnvironmentVariable);
             if (appDataFolder == null || !Directory.Exists(appDataFolder))
