--- conflicted
+++ resolved
@@ -50,13 +50,10 @@
     <None Include="Compute\Compute.GceFirewall.Tests.ps1" />
     <None Include="Compute\Compute.GceInstance.Tests.ps1" />
     <None Include="Compute\Compute.GceInstanceTemplate.Tests.ps1" />
-<<<<<<< HEAD
     <None Include="Compute\Compute.GceManagedInstanceGroup.Tests.ps1" />
     <None Include="Compute\Compute.GceServiceAccount.Tests.ps1" />
-=======
     <None Include="Dns\Dns.GcdManagedZone.Tests.ps1" />
     <None Include="Dns\Dns.GcdProject.Tests.ps1" />
->>>>>>> 5b05f8f9
     <None Include="GcloudCmdlets.ps1" />
     <None Include="README.md" />
     <None Include="SQL\SQL.GcSqlFlags.Tests.ps1" />
@@ -64,8 +61,6 @@
     <None Include="Storage\Storage.GcsBucketLogging.Tests.ps1" />
     <None Include="Storage\Storage.GcsBucketWebsite.Tests.ps1" />
     <None Include="Storage\Storage.GcsObject.Tests.ps1" />
-  </ItemGroup>
-  <ItemGroup>
     <None Include="Compute\Compute.GceAttachedDiskConfig.Tests.ps1" />
   </ItemGroup>
   <Import Project="$(MSBuildToolsPath)\Microsoft.CSharp.targets" />
