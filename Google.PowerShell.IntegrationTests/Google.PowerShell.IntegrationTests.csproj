--- conflicted
+++ resolved
@@ -55,10 +55,7 @@
     <None Include="GcloudCmdlets.ps1" />
     <None Include="README.md" />
     <None Include="SQL\SQL.GcSqlFlags.Tests.ps1" />
-<<<<<<< HEAD
     <None Include="SQL\SQL.GcSqlTiers.Tests.ps1" />
-=======
->>>>>>> 5b05f8f9
     <None Include="Storage\Storage.GcsBucket.Tests.ps1" />
     <None Include="Storage\Storage.GcsBucketLogging.Tests.ps1" />
     <None Include="Storage\Storage.GcsBucketWebsite.Tests.ps1" />
