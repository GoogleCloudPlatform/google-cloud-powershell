﻿<?xml version="1.0" encoding="utf-8"?>
<Project ToolsVersion="14.0" DefaultTargets="Build" xmlns="http://schemas.microsoft.com/developer/msbuild/2003">
  <Import Project="$(MSBuildExtensionsPath)\$(MSBuildToolsVersion)\Microsoft.Common.props" Condition="Exists('$(MSBuildExtensionsPath)\$(MSBuildToolsVersion)\Microsoft.Common.props')" />
  <PropertyGroup>
    <Configuration Condition=" '$(Configuration)' == '' ">Debug</Configuration>
    <Platform Condition=" '$(Platform)' == '' ">AnyCPU</Platform>
    <ProjectGuid>{57F97FF1-C33E-49DC-9759-12468FCC8D16}</ProjectGuid>
    <OutputType>Library</OutputType>
    <AppDesignerFolder>Properties</AppDesignerFolder>
    <RootNamespace>Google.PowerShell.IntegrationTests</RootNamespace>
    <AssemblyName>Google.PowerShell.IntegrationTests</AssemblyName>
    <TargetFrameworkVersion>v4.5.2</TargetFrameworkVersion>
    <FileAlignment>512</FileAlignment>
  </PropertyGroup>
  <PropertyGroup Condition=" '$(Configuration)|$(Platform)' == 'Debug|AnyCPU' ">
    <DebugSymbols>true</DebugSymbols>
    <DebugType>full</DebugType>
    <Optimize>false</Optimize>
    <OutputPath>bin\Debug\</OutputPath>
    <DefineConstants>DEBUG;TRACE</DefineConstants>
    <ErrorReport>prompt</ErrorReport>
    <WarningLevel>4</WarningLevel>
  </PropertyGroup>
  <PropertyGroup Condition=" '$(Configuration)|$(Platform)' == 'Release|AnyCPU' ">
    <DebugType>pdbonly</DebugType>
    <Optimize>true</Optimize>
    <OutputPath>bin\Release\</OutputPath>
    <DefineConstants>TRACE</DefineConstants>
    <ErrorReport>prompt</ErrorReport>
    <WarningLevel>4</WarningLevel>
  </PropertyGroup>
  <ItemGroup>
    <Reference Include="System" />
    <Reference Include="System.Core" />
    <Reference Include="System.Xml.Linq" />
    <Reference Include="System.Data.DataSetExtensions" />
    <Reference Include="Microsoft.CSharp" />
    <Reference Include="System.Data" />
    <Reference Include="System.Net.Http" />
    <Reference Include="System.Xml" />
  </ItemGroup>
  <ItemGroup>
    <Compile Include="Properties\AssemblyInfo.cs" />
  </ItemGroup>
  <ItemGroup>
    <Service Include="{82A7F48D-3B50-4B1E-B82E-3ADA8210C358}" />
  </ItemGroup>
  <ItemGroup>
    <None Include="Compute\Compute.GceDisk.Tests.ps1" />
    <None Include="Compute\Compute.GceFirewall.Tests.ps1" />
    <None Include="Compute\Compute.GceInstance.Tests.ps1" />
    <None Include="Compute\Compute.GceInstanceTemplate.Tests.ps1" />
<<<<<<< HEAD
    <None Include="Compute\Compute.GceManagedInstanceGroup.Tests.ps1" />
    <None Include="Compute\Compute.GceServiceAccount.Tests.ps1" />
=======
    <None Include="Dns\Dns.GcdChange.Tests.ps1" />
>>>>>>> c1cbd830
    <None Include="Dns\Dns.GcdManagedZone.Tests.ps1" />
    <None Include="Dns\Dns.GcdProject.Tests.ps1" />
    <None Include="Dns\Dns.GcdResourceRecordSet.Tests.ps1" />
    <None Include="GcloudCmdlets.ps1" />
    <None Include="README.md" />
    <None Include="SQL\SQL.GcSqlFlags.Tests.ps1" />
    <None Include="SQL\SQL.GcSqlTiers.Tests.ps1" />
    <None Include="Storage\Storage.GcsBucket.Tests.ps1" />
    <None Include="Storage\Storage.GcsBucketLogging.Tests.ps1" />
    <None Include="Storage\Storage.GcsBucketWebsite.Tests.ps1" />
    <None Include="Storage\Storage.GcsObject.Tests.ps1" />
    <None Include="Compute\Compute.GceAttachedDiskConfig.Tests.ps1" />
  </ItemGroup>
  <Import Project="$(MSBuildToolsPath)\Microsoft.CSharp.targets" />
  <!-- To modify your build process, add your task inside one of the targets below and uncomment it. 
       Other similar extension points exist, see Microsoft.Common.targets.
  <Target Name="BeforeBuild">
  </Target>
  <Target Name="AfterBuild">
  </Target>
  -->
</Project><|MERGE_RESOLUTION|>--- conflicted
+++ resolved
@@ -50,12 +50,9 @@
     <None Include="Compute\Compute.GceFirewall.Tests.ps1" />
     <None Include="Compute\Compute.GceInstance.Tests.ps1" />
     <None Include="Compute\Compute.GceInstanceTemplate.Tests.ps1" />
-<<<<<<< HEAD
     <None Include="Compute\Compute.GceManagedInstanceGroup.Tests.ps1" />
     <None Include="Compute\Compute.GceServiceAccount.Tests.ps1" />
-=======
     <None Include="Dns\Dns.GcdChange.Tests.ps1" />
->>>>>>> c1cbd830
     <None Include="Dns\Dns.GcdManagedZone.Tests.ps1" />
     <None Include="Dns\Dns.GcdProject.Tests.ps1" />
     <None Include="Dns\Dns.GcdResourceRecordSet.Tests.ps1" />
