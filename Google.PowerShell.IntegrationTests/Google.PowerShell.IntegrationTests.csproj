--- conflicted
+++ resolved
@@ -86,17 +86,14 @@
     <Service Include="{82A7F48D-3B50-4B1E-B82E-3ADA8210C358}" />
   </ItemGroup>
   <ItemGroup>
-<<<<<<< HEAD
     <None Include="app.config" />
     <None Include="BigQuery\BigQuery.BqJob.Tests.ps1" />
     <None Include="BigQuery\BigQuery.BqTable.Tests.ps1" />
     <None Include="BigQuery\BigQuery.BqDataset.Tests.ps1" />
     <None Include="BigQuery\BigQuery.BqTableRow.Tests.ps1" />
     <None Include="BigQuery\BqCmdlets.ps1" />
-=======
     <None Include="CloudResourceManager\CloudResourceManager.GcpProject.Tests.ps1" />
     <None Include="CloudResourceManager\CloudResourceManager.IamPolicy.Tests.ps1" />
->>>>>>> a4737767
     <None Include="Compute\Compute.GceAddress.Tests.ps1" />
     <None Include="Compute\Compute.GceAttachedDiskConfig.Tests.ps1" />
     <None Include="Compute\Compute.GceBackendService.Tests.ps1" />
