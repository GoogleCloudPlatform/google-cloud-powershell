﻿<?xml version="1.0" encoding="utf-8"?>
<Project ToolsVersion="14.0" DefaultTargets="Build" xmlns="http://schemas.microsoft.com/developer/msbuild/2003">
  <Import Project="$(MSBuildExtensionsPath)\$(MSBuildToolsVersion)\Microsoft.Common.props" Condition="Exists('$(MSBuildExtensionsPath)\$(MSBuildToolsVersion)\Microsoft.Common.props')" />
  <PropertyGroup>
    <Configuration Condition=" '$(Configuration)' == '' ">Debug</Configuration>
    <Platform Condition=" '$(Platform)' == '' ">AnyCPU</Platform>
    <ProjectGuid>{57F97FF1-C33E-49DC-9759-12468FCC8D16}</ProjectGuid>
    <OutputType>Library</OutputType>
    <AppDesignerFolder>Properties</AppDesignerFolder>
    <RootNamespace>Google.PowerShell.IntegrationTests</RootNamespace>
    <AssemblyName>Google.PowerShell.IntegrationTests</AssemblyName>
    <TargetFrameworkVersion>v4.5.2</TargetFrameworkVersion>
    <FileAlignment>512</FileAlignment>
  </PropertyGroup>
  <PropertyGroup Condition=" '$(Configuration)|$(Platform)' == 'Debug|AnyCPU' ">
    <DebugSymbols>true</DebugSymbols>
    <DebugType>full</DebugType>
    <Optimize>false</Optimize>
    <OutputPath>bin\Debug\</OutputPath>
    <DefineConstants>DEBUG;TRACE</DefineConstants>
    <ErrorReport>prompt</ErrorReport>
    <WarningLevel>4</WarningLevel>
  </PropertyGroup>
  <PropertyGroup Condition=" '$(Configuration)|$(Platform)' == 'Release|AnyCPU' ">
    <DebugType>pdbonly</DebugType>
    <Optimize>true</Optimize>
    <OutputPath>bin\Release\</OutputPath>
    <DefineConstants>TRACE</DefineConstants>
    <ErrorReport>prompt</ErrorReport>
    <WarningLevel>4</WarningLevel>
  </PropertyGroup>
  <ItemGroup>
    <Reference Include="System" />
    <Reference Include="System.Core" />
    <Reference Include="System.Xml.Linq" />
    <Reference Include="System.Data.DataSetExtensions" />
    <Reference Include="Microsoft.CSharp" />
    <Reference Include="System.Data" />
    <Reference Include="System.Net.Http" />
    <Reference Include="System.Xml" />
  </ItemGroup>
  <ItemGroup>
    <Compile Include="Properties\AssemblyInfo.cs" />
  </ItemGroup>
  <ItemGroup>
    <Service Include="{82A7F48D-3B50-4B1E-B82E-3ADA8210C358}" />
  </ItemGroup>
  <ItemGroup>
    <None Include="Compute\Compute.GceAttachedDiskConfig.Tests.ps1" />
    <None Include="Compute\Compute.GceDisk.Tests.ps1" />
    <None Include="Compute\Compute.GceFirewall.Tests.ps1" />
    <None Include="Compute\Compute.GceInstance.Tests.ps1" />
    <None Include="Compute\Compute.GceInstanceTemplate.Tests.ps1" />
    <None Include="Compute\Compute.GceManagedInstanceGroup.Tests.ps1" />
    <None Include="Compute\Compute.GceServiceAccount.Tests.ps1" />
    <None Include="Dns\Dns.GcdChange.Tests.ps1" />
    <None Include="Dns\Dns.GcdManagedZone.Tests.ps1" />
    <None Include="Dns\Dns.GcdProject.Tests.ps1" />
    <None Include="Dns\Dns.GcdResourceRecordSet.Tests.ps1" />
    <None Include="GcloudCmdlets.ps1" />
    <None Include="README.md" />
    <None Include="SQL\SQL.GcSqlFlags.Tests.ps1" />
    <None Include="SQL\SQL.GcSqlOperations.Tests.ps1" />
    <None Include="SQL\SQL.GcSqlTiers.Tests.ps1" />
    <None Include="Storage\Storage.GcsBucket.Tests.ps1" />
    <None Include="Storage\Storage.GcsBucketLogging.Tests.ps1" />
    <None Include="Storage\Storage.GcsBucketWebsite.Tests.ps1" />
    <None Include="Storage\Storage.GcsObject.Tests.ps1" />
<<<<<<< HEAD
=======
    <None Include="Compute\Compute.GceAttachedDiskConfig.Tests.ps1" />
>>>>>>> 3e176c05
  </ItemGroup>
  <Import Project="$(MSBuildToolsPath)\Microsoft.CSharp.targets" />
  <!-- To modify your build process, add your task inside one of the targets below and uncomment it. 
       Other similar extension points exist, see Microsoft.Common.targets.
  <Target Name="BeforeBuild">
  </Target>
  <Target Name="AfterBuild">
  </Target>
  -->
</Project><|MERGE_RESOLUTION|>--- conflicted
+++ resolved
@@ -66,10 +66,7 @@
     <None Include="Storage\Storage.GcsBucketLogging.Tests.ps1" />
     <None Include="Storage\Storage.GcsBucketWebsite.Tests.ps1" />
     <None Include="Storage\Storage.GcsObject.Tests.ps1" />
-<<<<<<< HEAD
-=======
     <None Include="Compute\Compute.GceAttachedDiskConfig.Tests.ps1" />
->>>>>>> 3e176c05
   </ItemGroup>
   <Import Project="$(MSBuildToolsPath)\Microsoft.CSharp.targets" />
   <!-- To modify your build process, add your task inside one of the targets below and uncomment it. 
