﻿# TODO(chrsmith): Provide a "initialize unit tests" method, which also sets common properties like $project.

# Install the GCP cmdlets module into the current PowerShell session.
function Install-GcloudCmdlets() {
    # Find the latest Google.PowerShell.dll that shares a folder with GoogleCloud.psd1.
    $dll = Get-ChildItem $PSScriptRoot\.. -Recurse -Include Google.PowerShell.dll |
        where {Test-Path (Join-Path $_.PSParentPath GoogleCloud.psd1)} |
        sort LastWriteTime -Descending |
        select -First 1
    # Import the GoogleCloud.psd1 in the folder of the latest dll.
<<<<<<< HEAD
     Join-Path $dll.PSParentPath GoogleCloud.psd1 | Import-Module
=======
    Join-Path $dll.PSParentPath GoogleCloud.psd1 | Import-Module

    # Set environment variable to disable Google Analytics metric reporting.
    # Shouldn't persist beyond the current PowerShell session.
    $env:DISABLE_POWERSHELL_ANALYTICS = "TRUE"
>>>>>>> 6c82fcd6
}

# Creates a GCS bucket owned associated with the project, deleting any existing
# buckets with that name and all of their contents.
function Create-TestBucket($project, $bucket) {
    gsutil -m rm -r "gs://${bucket}/*" 2>$null
    gsutil rb "gs://${bucket}" 2>$null
    gsutil mb -p $project "gs://${bucket}" 2>$null
}

# Copies a 0-byte file from the local machine to Google Cloud Storage.
function Add-TestFile($bucket, $objName) {
    $filename = [System.IO.Path]::GetTempFileName()
    gsutil ls "gs://${bucket}" 2>$null
    gsutil cp $filename "gs://${bucket}/${objName}" 2>$null
    Remove-Item -Force $filename
}

# Creates a new gcloud configuration and sets it to active. Returns project, zone, oldActiveConfig,
# and newConfigName.
function Set-GCloudConfig(){
    $project = "gcloud-powershell-testing"
    $zone = "us-central1-f"

    # parse the configurations list, creating objects with properties named by the first line of output.
    $configList = gcloud config configurations list 2>$null
    $oldActiveConfig = $configList -split [System.Environment]::NewLine |
         % {$_ -split "\s+" -join ","} | ConvertFrom-Csv | Where {$_.IS_ACTIVE -match "True"}

    $configRandom = Get-Random
    $configName = "testing$configRandom"
    gcloud config configurations create $configName 2>$null
    gcloud config configurations activate $configName 2>$null
    gcloud config set core/account $oldActiveConfig.ACCOUNT 2>$null
    gcloud config set core/project $project 2>$null
    gcloud config set compute/zone $zone 2>$null
    gcloud config set compute/region us-central1 2>$null
    
    return $project, $zone, $oldActiveConfig, $configName
}

# Reactivates the old active config and deletes the testing config
function Reset-GCloudConfig($oldConfig, $configName) {
    gcloud config configurations activate $oldConfig.NAME 2>$null
    gcloud config configurations delete $configName -q 2>$null
}<|MERGE_RESOLUTION|>--- conflicted
+++ resolved
@@ -8,15 +8,11 @@
         sort LastWriteTime -Descending |
         select -First 1
     # Import the GoogleCloud.psd1 in the folder of the latest dll.
-<<<<<<< HEAD
-     Join-Path $dll.PSParentPath GoogleCloud.psd1 | Import-Module
-=======
     Join-Path $dll.PSParentPath GoogleCloud.psd1 | Import-Module
 
     # Set environment variable to disable Google Analytics metric reporting.
     # Shouldn't persist beyond the current PowerShell session.
     $env:DISABLE_POWERSHELL_ANALYTICS = "TRUE"
->>>>>>> 6c82fcd6
 }
 
 # Creates a GCS bucket owned associated with the project, deleting any existing
